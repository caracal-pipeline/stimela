cabs:
  simms:
    image: null
    command: echo 
    policies:
      skip_implicits: True
    # simms
    inputs:
      msname: str * "* marks required value"
      tel: str
      dtime: int
      synthesis: float
    outputs:
      ms:
        dtype: MS
        implicit: "{current.msname}"
        must_exist: false
        
  cubical:
    command: echo
    # gocubical
    inputs:
      ms:
        dtype: MS
        required: true
        writable: true
        nom_de_guerre: data-ms
        must_exist: false   # for testing
      jones:
        dtype: List[str]
        required: true
        policies:
          repeat: list
    dynamic_schema: stimela_tests.example_dynschema.cubical_schema

  wsclean:
    image: null
    command: echo
    policies:
      skip_implicits: True
    inputs:
      ms:
        dtype: MS
        must_exist: false  # for testing
      prefix:
        dtype: str
      scale:
        dtype: str
      size:
        dtype: int
      dummy:
        dtype: str
      dummy2:
        dtype: str
    outputs:
      restored:
        implicit: "foo"
      dirty:
        implicit: "foo"

  aimfast:
    command: /bin/true ## dummy command for now, since this is just a dummy example step
    inputs:
      image:
        dtype: str
        required: true
      dirty:
        dtype: str
        required: true

  test_callable:
    command: stimela_tests.test_recipe.callable_function
    flavour: python
    inputs:
      a:
        dtype: int
      b:
        dtype: str
opts:
  log:
    dir: test-logs/logs-{config.run.datetime} 
    nest: 3
    symlink: logs


recipe:
  name: "demo recipe"
  info: 'top level recipe definition'
  aliases:
    msname: selfcal.ms
    telescope: makems.tel
  defaults:
    telescope: kat-7
    selfcal.image.size: 1024
  inputs:
    band:
      choices: [L, UHF, K]
      default: L
    elem-xyz:
      default: x
      choices: [x,y,z]
    elemlist-xyz:
      dtype: Union[str, List[str]]
      element_choices: [x,y,z]
<<<<<<< HEAD
    recipe-file:
      dtype: File
      default: test_recipe.yml
      must_exist: True
    recipe-file-2:
      dtype: File
      default: test_recipe_notexists.yml
      must_exist: False
    recipe-dirs:
      dtype: List[Directory]
      default: ['.', '..', '~']
    recipe-uri:
      dtype: URI
      default: file://test_recipe.yml
      must_exist: true
    recipe-uri-2:
      dtype: List[URI]
      default: [file://test_recipe.yml, s3://some.s3.path]
      must_exist: true
  outputs:
    output-dir:    
      dtype: Directory
      mkdir: true
      default: tmp/tmp
    output-uri:    
      dtype: URI
      mkdir: true
      default: tmp/tmp
=======
    elemlist_xyz:
      default: "deliberate use of _ vs - to check validate() avoiding this situation"
    continue:
      default: "deliberate use of Python keyword to make sure validate() doesn't barf"
    with:
      default: "deliberate use of Python keyword to make sure validate() doesn't barf"
>>>>>>> 3392a1fc


  assign:
    foo: bar

  assign_based_on:
    band:
      L:
        var1: x
        var2: y
        config.cabs.wsclean.inputs.dummy.default: 1000
        band_label: "band1-{recipe.band}"
        test_callable.b: LBAND
      UHF:
        var1: x1
        var2: y1
        config.cabs.wsclean.inputs.dummy.default: 2000
        band_label: "band2-{recipe.band}"
        test_callable.b: UHF
      DEFAULT:

  steps: 
      test_callable:
        cab: test_callable
        params:
          a: 1
          b: foo

      makems:
          cab: simms
          params:
              msname: "{recipe.msname}"
              synthesis: 0.128
      selfcal:
          params:
            band_name: "{recipe.band_label}"
          recipe:
              name: "demo selfcal"
              info: "this is a generic selfcal loop"
              # _for:
              #     selfcal_loop: 1,2,3     # repeat three times
              steps:
                  calibrate: 
                      cab: cubical
                      params:
                        jones: [B,G]
                        B.f_int: 1
                        G.f_int: 1
                        # X__f_int: 1
                      # _skip: "recipe.vars.selfcal_loop < 2"    # skip on first iteration, go straight to image
                  image:
                      cab: wsclean
                      params:
                          scale: "{recipe.scale}"
                          dummy2: "{recipe.band_name}"
                  evaluate:
                      cab: aimfast
                      params:
                          image: "{previous.restored}"
                          dirty: "{steps.image.dirty}"
                      # _break_on: "self.dr_achieved"    # break out of recipe based on some output value
              # the below formally specifies the inputs and outputs of the selfcal recipe
              # aliases map directly to step inputs/outputs, and use their schema
              aliases:
                  ms: [calibrate.ms, image.ms]
                  image_name: image.prefix
              inputs:
                  scale: 
                    dtype: Union[str, float]
                  band_name:
                    dtype: str
              defaults:
                  scale: 30asec<|MERGE_RESOLUTION|>--- conflicted
+++ resolved
@@ -102,7 +102,12 @@
     elemlist-xyz:
       dtype: Union[str, List[str]]
       element_choices: [x,y,z]
-<<<<<<< HEAD
+    elemlist_xyz:
+      default: "deliberate use of _ vs - to check validate() avoiding this situation"
+    continue:
+      default: "deliberate use of Python keyword to make sure validate() doesn't barf"
+    with:
+      default: "deliberate use of Python keyword to make sure validate() doesn't barf"
     recipe-file:
       dtype: File
       default: test_recipe.yml
@@ -131,15 +136,6 @@
       dtype: URI
       mkdir: true
       default: tmp/tmp
-=======
-    elemlist_xyz:
-      default: "deliberate use of _ vs - to check validate() avoiding this situation"
-    continue:
-      default: "deliberate use of Python keyword to make sure validate() doesn't barf"
-    with:
-      default: "deliberate use of Python keyword to make sure validate() doesn't barf"
->>>>>>> 3392a1fc
-
 
   assign:
     foo: bar
