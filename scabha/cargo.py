import dataclasses
import warnings
import re, importlib
import traceback
from collections import OrderedDict
from enum import IntEnum
from dataclasses import dataclass
from omegaconf import ListConfig, DictConfig, OmegaConf

import rich.box
import rich.markup
from rich.table import Table
from rich.markdown import Markdown

from .exceptions import ParameterValidationError, DefinitionError, SchemaError, AssignmentError, \
                        StimelaDeprecationWarning, StimelaPendingDeprecationWarning
from .validate import validate_parameters, Unresolved
from .substitutions import SubstitutionNS

# need * imports from both to make eval(self.dtype, globals()) work
from typing import *
from .basetypes import *

## almost supported by omegaconf, see https://github.com/omry/omegaconf/issues/144, for now just use Any
ListOrString = Any

Conditional = Optional[str]

# this marks unset defaults: it's turned into an UNSET by the __post_init__
# method (UNSET can't be used directly in an OmegeConf structured schema, hence
# the need for this stopgap)
_UNSET_DEFAULT = "<UNSET DEFAULT VALUE>"

warnings.simplefilter("default", category=StimelaPendingDeprecationWarning)

@dataclass
class ParameterPolicies(object):
    """This class describes policies that determine how a Parameter is turned into
    cab arguments. Most policies refer to how command-line arguments are formed up,
    although some also apply to Python callable cabs.
    """
    # if true, parameter is passed as key=value, not command line option
    key_value: Optional[bool] = None
    # if true, value is passed as a positional argument, not an option
    positional: Optional[bool] = None
    # if true, value is head-positional, i.e. passed *before* any options
    positional_head: Optional[bool] = None
    # for list-type values, use this as a separator to paste them together into one argument. Otherwise:
    #  * use "list" to pass list-type values as multiple arguments (--option X Y)
    #  * use "[]" to pass list-type values as a list  (--option [X,Y])
    #  * use "repeat" to repeat the option (--option X --option Y)
    repeat: Optional[str] = None
    # prefix for non-positional arguments
    prefix: Optional[str] = None

    # skip: does the parameter need to be passed as an argument to the underlying cargo
    # If skip is left as None, apply default logic, namely:
    # * inputs and named file-type outputs are not skipped (i.e. passed)
    # * all other outputs are skipped (i.e. not passed)
    # Set this to False or True to enforce (not) skipping rather
    skip: Optional[bool] = None
    # Same thing, but overrides the skip setting for implicit input and outputs
    # (if skip is not None, it takes priority, otherwise if I/O is implicit, this setting is applied)
    skip_implicits: Optional[bool] = None

    # if set, {}-substitutions on this paramater will not be done
    disable_substitutions: Optional[bool] = None

    # how to pass boolean True values. None = pass option name alone, else pass option name + given value
    explicit_true: Optional[str] = None
    # how to pass boolean False values. None = skip option, else pass option name + given value
    explicit_false: Optional[str] = None

    # if set, a string-type value will be split into a list of arguments using this separator
    split: Optional[str] = None

    # dict of character replacements for mapping parameter name to command line
    replace: Optional[Dict[str, str]] = None

    # Value formatting policies.
    # If set, specifies {}-type format strings used to convert the value(s) to string(s).
    # For a non-list value:
    #   * if 'format_list_scalar' is set, formats the value into a list of strings as fmt[i].format(value, **dict)
    #     example:  ["{0}", "{0}"] will simply repeat the value twice
    #   * if 'format' is set, value is formatted as format.format(value, **dict)
    # For a list-type value:
    #   * if 'format_list' is set, each element #i formatted separately as fmt[i].format(*value, **dict)
    #     example:  ["{0}", "{2}"] will output elements 0 and 2, and skip element 1
    #   * if 'format' is set, each element #i is formatted as format.format(value[i], **dict)
    # **dict contains all parameters passed to a cab, so these can be used in the formatting
    format: Optional[str] = None
    format_list: Optional[List[str]] = None
    format_list_scalar: Optional[List[str]] = None

    # for Python callable cabs: if set, then missing parameters are passed as None values
    # if not set, missing parameters are not passed at all
    pass_missing_as_none: Optional[bool] = None

@dataclass 
class PathPolicies(object):
    """This class describes policies for paths"""
    # if true, creates parent directories of output
    mkdir_parent: bool = True
    # if True, and parameter is a path, access to its parent directory is required
    access_parent: bool = False
    # if True, and parameter is a path, access to its parent directory is required in writable mode
    write_parent: bool = False
    # If True, and the output exists, remove before running
    remove_if_exists: bool = False

# This is used to classify parameters, for cosmetic and help purposes.
# Usually set automatically based on whether a parameter is required, whether a default is provided, etc.
ParameterCategory = IntEnum("ParameterCategory",
                            dict(Required=0, Optional=1, Implicit=2, Obscure=3, Hidden=4),
                            module=__name__)

@dataclass
class Parameter(object):
    """Parameter (of cab or recipe)"""
    info: str = ""
    # for input parameters, this flag indicates a read-write (aka input-output aka mixed-mode) parameter e.g. an MS
    writable: bool = False
    # data type
    dtype: str = "str"
    # specifies that the value is implicitly set inside the step (i.e. not a free parameter). Typically used with filenames
    implicit: Any = None
    # optonal list of arbitrary tags, used to group parameters
    tags: List[str] = EmptyListDefault()

    # If True, parameter is required. None/False, not required.
    # For outputs, required=False means missing output will not be treated as an error.
    # For aliases, False at recipe level will override the target setting, while the default of None won't.
    required: Optional[bool] = None

    # restrict value choices, i.e. making for an option-type parameter
    choices:  Optional[List[Any]] = ()

    # for List or Dict-type parameters, restict values of list elements or dict entries to a list of choices
    element_choices: Optional[List[Any]] = None

    # default value
    default: Any = _UNSET_DEFAULT

    # list of aliases for this parameter (i.e. references to other parameters whose schemas/values this parameter shares)
    aliases: Optional[List[str]] = ()

<<<<<<< HEAD
    # if true, create parent directories of file-type outputs if needed
    mkdir_parent: bool = True
    # if true, create empty directory for the output itself, if it doesn't exist
    mkdir: bool = False
=======
    # if true, create empty directory for the output itself, if it doesn't exist
    # will probably be deprecated in favour of path_policies.mkdir in the future
    mkdir: bool = False
    # additional policies related to path-type inputs and outputs 
    path_policies: PathPolicies = EmptyClassDefault(PathPolicies)
>>>>>>> 239a3d2c

    # these are deprecated in favour of path_policies
    remove_if_exists: Optional[bool] = None
    access_parent_dir: Optional[bool] = None
    write_parent_dir: Optional[bool] = None

    # for file and dir-type parameters: if True, the file(s)/dir(s) must exist. If False, they can be missing.
    # if None, then the default logic applies: inputs must exist, and outputs don't
    # May be deprecated in favour of path_policies.must_exist in the future
    must_exist: Optional[bool] = None

    # for file and dir-type parameters: if True, ignore them when making processing logic decisions based on file freshness
    skip_freshness_checks: Optional[bool] = None

    # if command-line option for underlying binary has a different name, specify it here
    nom_de_guerre: Optional[str] = None

    # policies object, specifying a non-default way to handle this parameter
    policies: ParameterPolicies = EmptyClassDefault(ParameterPolicies)

    # Parameter category, purely cosmetic, used for generating help and debug messages.
    # Assigned automatically if None, but a schema may explicitly mark parameters as e.g.
    # "obscure" or "hidden"
    category: Optional[ParameterCategory] = None

    # metavar corresponding to this parameter. Used when constructing command-line interfaces
    metavar: Optional[str] = None

    # abbreviated option name for this parameter.  Used when constructing command-line interfaces
    abbreviation: Optional[str] = None

    # arbitrary metadata associated with parameter
    metadata: Dict[str, Any] = EmptyDictDefault()

    # If True, when constructing a CLI from the schema, omit the default value (if any).
    # Useful when the tool constructs itw own default values.
    suppress_cli_default: bool = False

    def __post_init__(self):
        def natify(value):
            # convert OmegaConf lists and dicts to native types
            if type(value) in (list, ListConfig):
                return [natify(x) for x in value]
            elif type(value) in (dict, OrderedDict, DictConfig):
                return OrderedDict([(name, natify(value)) for name, value in value.items()])
            elif value is _UNSET_DEFAULT:
                return UNSET
            return value
        self.default = natify(self.default)
        self.choices = natify(self.choices)

        # check for deprecated settings
        if self.remove_if_exists is not None:
            warnings.warn(  # deprecated parameter definition
                "the remove_if_exists parameter property will be deprecated "
                "in favour of path_policies.remove_if_exists in a future release",
                StimelaPendingDeprecationWarning, stacklevel=0)
            self.path_policies.remove_if_exists = self.remove_if_exists
        if self.access_parent_dir is not None:
            warnings.warn(  # deprecated parameter definition
                "the access_parent_dir parameter property will be deprecated "
                "in favour of path_policies.access_parent in a future release",
                StimelaPendingDeprecationWarning, stacklevel=0)
            self.path_policies.access_parent = self.access_parent_dir
        if self.write_parent_dir is not None:
            warnings.warn(  # deprecated parameter definition
                "the write_parent_dir parameter property will be deprecated "
                "in favour of path_policies.write_parent in a future release",
                StimelaPendingDeprecationWarning, stacklevel=0)
            self.path_policies.write_parent = self.write_parent_dir

        # converts string dtype into proper type object
        # yes I know eval() is naughty but this is the best we can do for now
        # see e.g. https://stackoverflow.com/questions/67500755/python-convert-type-hint-string-representation-from-docstring-to-actual-type-t
        # The alternative is a non-standard API call i.e. typing._eval_type()
        try:
            self._dtype = eval(self.dtype, globals())
        except Exception as exc:
            raise SchemaError(f"'{self.dtype}' is not a valid dtype", exc)

        self._is_file_type = is_file_type(self._dtype)
        self._is_file_list_type = is_file_list_type(self._dtype)

        self._is_input = True

    def get_category(self):
        """Returns category of parameter, auto-setting it if not already preset"""
        if self.category is None:
            if self.required:
                self.category = ParameterCategory.Required
            elif self.implicit is not None:
                self.category = ParameterCategory.Implicit
            else:
                self.category = ParameterCategory.Optional
        return self.category

    @property
    def is_input(self):
        return self._is_input

    @property
    def is_output(self):
        return not self._is_input

    @property
    def is_file_type(self):
        """True if parameter is a file or directory type"""
        return self._is_file_type

    @property
    def is_file_list_type(self):
        """True if parameter is a file or directory type"""
        return self._is_file_list_type

    @property
    def is_named_output(self):
        """True if parameter is a named file or directory output"""
        return self.is_output and self.is_file_type and not self.implicit

ParameterSchema = OmegaConf.structured(Parameter)

ParameterFields = set(f.name for f in dataclasses.fields(Parameter))

@dataclass
class Cargo(object):
    name: Optional[str] = None                    # cab name (if None, use image or command name)
    fqname: Optional[str] = None                  # fully-qualified name (recipe_name.step_label.etc.etc.)

    info: Optional[str] = None                    # help string

    extra_info: Dict[str, str] = EmptyDictDefault() # optional, additional help sections

    # schemas are postentially nested (dicts of dicts), which omegaconf doesn't quite recognize,
    # (or in my ignorance I can't specify it -- in any case Union support is weak), so do a dict to Any
    # "Leaf" elements of the nested dict must be Parameters
    inputs: Dict[str, Any]   = EmptyDictDefault()
    outputs: Dict[str, Any]  = EmptyDictDefault()
    defaults: Dict[str, Any] = EmptyDictDefault()

    backend: Optional[str] = None                 # backend, if not default

    dynamic_schema: Optional[str] = None          # function to call to augment inputs/outputs dynamically

    @staticmethod
    def flatten_schemas(io_dest, io, label, prefix=""):
        for name, value in io.items():
            if name == "subsection":
                continue
            name = f"{prefix}{name}"
            if not isinstance(value, Parameter):
                if isinstance(value, str):
                    schema = {}
                    value = value.strip()
                    # if value ends with a double-quoted string, parse out the docstring
                    if value.endswith('"') and '"' in value[:-1]:
                        value, info, _ = value.rsplit('"', 2)
                        value = value.strip()
                        schema['info'] = info
                    # does value contain "="? Parse it as "type = default" then
                    if "=" in value:
                        value, default  = value.split("=", 1)
                        value = value.strip()
                        default = default.strip()
                        if (default.startswith('"') and default.endswith('"')) or \
                        (default.startswith("'") and default.endswith("'")):
                            default = default[1:-1]
                        schema['default'] = default
                    # does value end with "*"? Mark as required
                    elif value.endswith("*"):
                        schema['required'] = True
                        value = value[:-1]
                    schema['dtype'] = value
                    io_dest[name] = Parameter(**schema)
                # else proper dict schema, or subsection
                else:
                    if not isinstance(value, (DictConfig, dict)):
                        raise SchemaError(f"{label}.{name} is not a valid schema")
                    # try to treat as Parameter based on field names
                    if not (set(value.keys()) - ParameterFields):
                        try:
                            value = OmegaConf.unsafe_merge(ParameterSchema.copy(), value)
                            io_dest[name] = Parameter(**value)
                        except Exception as exc0:
                            raise SchemaError(f"{label}.{name} is not a valid parameter definition", exc0) from None
                    # else assume subsection and recurse in
                    else:
                        try:
                            Cargo.flatten_schemas(io_dest, value, label=label, prefix=f"{name}.")
                        except SchemaError as exc:
                            raise SchemaError(f"{label}.{name} was interpreted as nested section, but contains errors", exc) from None
        return io_dest

    def flatten_param_dict(self, output_params, input_params, prefix=""):
        for name, value in input_params.items():
            name = f"{prefix}{name}"
            if isinstance(value, (dict, DictConfig)):
                # if prefix.name. is present in schemas, treat as nested mapping
                if any(k.startswith(f"{name}.") for k in self.inputs_outputs):
                    self.flatten_param_dict(output_params, value, prefix=f"{name}.")
                    continue
            output_params[name] = value
        return output_params

    def __post_init__(self):
        self.fqname = self.fqname or self.name
        # flatten inputs/outputs into a single dict (with entries like sub.foo.bar)
        self.inputs = Cargo.flatten_schemas(OrderedDict(), self.inputs, "inputs")
        self.outputs = Cargo.flatten_schemas(OrderedDict(), self.outputs, "outputs")
        for schema in self.outputs.values():
            schema._is_input = False
        for name in self.inputs.keys():
            if name in self.outputs:
                raise DefinitionError(f"parameter '{name}' appears in both inputs and outputs")
        self._inputs_outputs = None
        self._implicit_params = set()   # marks implicitly set values
        # flatten defaults and aliases
        self.defaults = self.flatten_param_dict(OrderedDict(), self.defaults)
        # pausterized name
        self.name_ = re.sub(r'\W', '_', self.name or "")  # pausterized name
        # config and logger objects
        self.config = self.log = self.logopts = None
        # resolve callable for dynamic schemas
        self._dyn_schema = None
        if self.dynamic_schema is not None:
            if '.' not in self.dynamic_schema:
                raise DefinitionError(f"{self.dynamic_schema}: module_name.function_name expected")
            modulename, funcname = self.dynamic_schema.rsplit(".", 1)
            try:
                mod = importlib.import_module(modulename)
            except ImportError as exc:
                raise DefinitionError(f"can't import {modulename}: {exc}")
            self._dyn_schema = getattr(mod, funcname, None)
            if not callable(self._dyn_schema):
                raise DefinitionError(f"{modulename}.{funcname} is not a valid callable")
            # make backup copy of original inputs/outputs
            self._original_inputs_outputs = self.inputs.copy(), self.outputs.copy()

    @property
    def inputs_outputs(self):
        if self._inputs_outputs is None:
            self._inputs_outputs = self.inputs.copy()
            self._inputs_outputs.update(**self.outputs)
        return self._inputs_outputs

    @property
    def finalized(self):
        return self.config is not None

    def unresolved_params(self, params):
        """Returns list of unresolved parameters"""
        return [name for name, value in params.items() if isinstance(value, Unresolved)]


    def finalize(self, config=None, log=None, fqname=None, backend=None, nesting=0):
        if not self.finalized:
            if fqname is not None:
                self.fqname = fqname
            self.config = config
            self.nesting = nesting
            self.log = log
            self.logopts = config.opts.log.copy()

    @property
    def has_dynamic_schemas(self):
        return bool(self._dyn_schema)

    def apply_dynamic_schemas(self, params, subst: Optional[SubstitutionNS]=None):
        # update schemas, if dynamic schema is enabled
        if self._dyn_schema:
            # delete implicit parameters, since they may have come from older version of schema
            params = self._delete_implicit_parameters(params, subst)
            # get rid of unsets
            params = {key: value for key, value in params.items() if value is not UNSET and type(value) is not UNSET}
            try:
                self.inputs, self.outputs = self._dyn_schema(params, *self._original_inputs_outputs)
            except Exception as exc:
                lines = traceback.format_exc().strip().split("\n")
                raise SchemaError(f"error evaluating dynamic schema", lines) # [exc, sys.exc_info()[2]])
            self._inputs_outputs = None  # to regenerate
            for io in self.inputs, self.outputs:
                for name, schema in list(io.items()):
                    if isinstance(schema, DictConfig):
                        try:
                            schema = OmegaConf.unsafe_merge(ParameterSchema.copy(), schema)
                        except Exception  as exc:
                            raise SchemaError(f"error in dynamic schema for parameter 'name'", exc)
                        io[name] = Parameter(**schema)
            # new outputs may have been added
            for schema in self.outputs.values():
                schema._is_input = False
            # re-resolve implicits
            self._resolve_implicit_parameters(params, subst)

    def _delete_implicit_parameters(self, params, subst: Optional[SubstitutionNS]=None):
        current = subst and getattr(subst, 'current', None)
        for p in self._implicit_params:
            if p in params:
                del params[p]
            if current and p in current:
                del current[p]
        self._implicit_params = set()
        return params

    def _resolve_implicit_parameters(self, params, subst: Optional[SubstitutionNS]=None):
        # remove previously defined implicits
        self._delete_implicit_parameters(params, subst)
        # regenerate
        current = subst and getattr(subst, 'current', None)
        for name, schema in self.inputs_outputs.items():
            if schema.implicit is not None and type(schema.implicit) is not Unresolved:
                if name in params and name not in self._implicit_params and params[name] != schema.implicit:
                    raise ParameterValidationError(f"implicit parameter {name} was supplied explicitly")
                if name in self.defaults:
                    raise SchemaError(f"implicit parameter {name} also has a default value")
                params[name] = schema.implicit
                self._implicit_params.add(name)
                if current:
                    current[name] = schema.implicit


    def prevalidate(self, params: Optional[Dict[str, Any]], subst: Optional[SubstitutionNS]=None, backend=None, root=False):
        """Does pre-validation.
        No parameter substitution is done, but will check for missing params and such.
        A dynamic schema, if defined, is applied at this point."""
        self.finalize()
        # add implicits, if resolved
        self._resolve_implicit_parameters(params, subst)
        # assign unset categories
        for name, schema in self.inputs_outputs.items():
            schema.get_category()

        params = validate_parameters(params, self.inputs_outputs, defaults=self.defaults, subst=subst, fqname=self.fqname,
                                        check_unknowns=True, check_required=False,
                                        check_inputs_exist=False, check_outputs_exist=False,
                                        create_dirs=False, ignore_subst_errors=True)

        return params

    def validate_inputs(self, params: Dict[str, Any], subst: Optional[SubstitutionNS]=None, loosely=False, remote_fs=False):
        """Validates inputs.
        If loosely is True, then doesn't check for required parameters, and doesn't check for files to exist etc.
        This is used when skipping a step.
        If remote_fs is True, doesn't check files and directories.
        """
        assert(self.finalized)
        self._resolve_implicit_parameters(params, subst)

        # check inputs
        params1 = validate_parameters(params, self.inputs, defaults=self.defaults, subst=subst, fqname=self.fqname,
                                                check_unknowns=False, check_required=not loosely,
                                                check_inputs_exist=not loosely and not remote_fs, check_outputs_exist=False,
                                                create_dirs=not loosely and not remote_fs)
        # check outputs
        params1.update(**validate_parameters(params, self.outputs, defaults=self.defaults, subst=subst, fqname=self.fqname,
                                                check_unknowns=False, check_required=False,
                                                check_inputs_exist=not loosely and not remote_fs, check_outputs_exist=False,
                                                create_dirs=not loosely and not remote_fs))
        return params1

    def validate_outputs(self, params: Dict[str, Any], subst: Optional[SubstitutionNS]=None, loosely=False, remote_fs=False):
        """Validates outputs. Parameter substitution is done.
        If loosely is True, then doesn't check for required parameters, and doesn't check for files to exist etc.
        If remote_fs is True, doesn't check files and directories.
        """
        assert(self.finalized)
        # update implicits that weren't marked as unresolved
        for name in self._implicit_params:
            impl = self.inputs_outputs[name].implicit
            if type(impl) is not Unresolved:
                params[name] = self.inputs_outputs[name].implicit
        params.update(**validate_parameters(params, self.outputs, defaults=self.defaults, subst=subst, fqname=self.fqname,
                                                check_unknowns=False, check_required=not loosely,
                                                check_inputs_exist=not loosely and not remote_fs,
                                                check_outputs_exist=not loosely and not remote_fs,
                                                ))
        return params

    def rich_help(self, tree, max_category=ParameterCategory.Optional):
        """Generates help into a rich.tree.Tree object"""
        if self.info:
            tree.add("Description:").add(Markdown(self.info))
        # extra documentation?
        for section, content in self.extra_info.items():
            if not section.lower().endswith("inputs") and not section.lower().endswith("outputs"):
                tree.add(f"{section}:").add(Markdown(content))
        # adds tables for inputs and outputs
        for io, title in (self.inputs, "inputs"), (self.outputs, "outputs"):
            # add extra help sections
            for section, content in self.extra_info.items():
                if section.lower().endswith(title):
                    tree.add(f"{section}:").add(Markdown(content))
            # add parameters by category
            for cat in ParameterCategory:
                schemas = [(name, schema) for name, schema in io.items() if schema.get_category() == cat]
                if not schemas:
                    continue
                if cat > max_category:
                    subtree = tree.add(f"[dim]{cat.name} {title}: omitting {len(schemas)}[/dim]")
                    continue
                subtree = tree.add(f"{cat.name} {title}:")
                table = Table.grid("", "", "", padding=(0,2)) # , show_header=False, show_lines=False, box=rich.box.SIMPLE)
                subtree.add(table)
                for name, schema in schemas:
                    attrs = []
                    default = self.defaults.get(name, schema.default)
                    if schema.implicit:
                        attrs.append(f"implicit: {schema.implicit}")
                    if default is not UNSET and not isinstance(default, Unresolved):
                        attrs.append(f"default: {default}")
                    if schema.choices:
                        attrs.append(f"choices: {', '.join(schema.choices)}")
                    info = []
                    schema.info and info.append(rich.markup.escape(schema.info))
                    attrs and info.append(f"[dim]\\[{rich.markup.escape(', '.join(attrs))}][/dim]")
                    table.add_row(f"[bold]{name}[/bold]",
                                f"[dim]{rich.markup.escape(str(schema.dtype))}[/dim]",
                                " ".join(info))

    def assign_value(self, key: str, value: Any, override: bool = False):
        """assigns a parameter value to the cargo.
        Recipe will override this to handle nested assignments. Cabs can't be assigned to
        (it will be handled by the wraping step)
        """
        raise AssignmentError(f"{self.name}: invalid assignment {key}={value}")

    @staticmethod
    def add_parameter_summary(params: Dict[str, Any], lines: Optional[List[str]] = None):
        if lines is None:
            lines = []
        for name, value in params.items():
            if isinstance(value, (list, tuple)) and len(value) > 10:
                sep1, sep2 = "()" if isinstance(value, tuple) else "[]"
                lines.append(f"  {name} = {sep1}{value[0]}, {value[1]}, ..., {value[-1]}{sep2}")
            else:
                lines.append(f"  {name} = {value}")
        return lines<|MERGE_RESOLUTION|>--- conflicted
+++ resolved
@@ -144,18 +144,11 @@
     # list of aliases for this parameter (i.e. references to other parameters whose schemas/values this parameter shares)
     aliases: Optional[List[str]] = ()
 
-<<<<<<< HEAD
-    # if true, create parent directories of file-type outputs if needed
-    mkdir_parent: bool = True
-    # if true, create empty directory for the output itself, if it doesn't exist
-    mkdir: bool = False
-=======
     # if true, create empty directory for the output itself, if it doesn't exist
     # will probably be deprecated in favour of path_policies.mkdir in the future
     mkdir: bool = False
     # additional policies related to path-type inputs and outputs 
     path_policies: PathPolicies = EmptyClassDefault(PathPolicies)
->>>>>>> 239a3d2c
 
     # these are deprecated in favour of path_policies
     remove_if_exists: Optional[bool] = None
