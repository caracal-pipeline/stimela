import click
from scabha.exceptions import SchemaError
from .cargo import Parameter, UNSET
from typing import *
from .basetypes import *
from dataclasses import make_dataclass, field
<<<<<<< HEAD
from omegaconf import OmegaConf, MISSING
from collections import OrderedDict, MutableSet, MutableSequence, MutableMapping
=======
from omegaconf import OmegaConf
from collections import OrderedDict
from collections.abc import MutableSet, MutableSequence, MutableMapping
>>>>>>> 9c99a1dc

def schema_to_dataclass(io: Dict[str, Parameter], class_name: str, bases=(), post_init: Optional[Callable] =None):
    """Converts a scabha schema to a dataclass.
       Each parameter in the schema will correspond to a field. Metadata of fields will contain:
        'help' for info, 'choices' for the choices field, 'parameter' for parameter name

    Args:
        io (Dict[str, Parameter]): dict of parameters
        class_name (str):           name of dataclass
        bases (tuple, optional): [description]. Base classes (passed to bases of make_dataclass())
        post_init (callable, optional): Inserts a __post__init__ method into the class if needed.

    Raises:
        SchemaError: if any parameters are malformed

    Returns:
        dataclass
    """
    field2name = {}
    fields = []
    for name, schema in io.items():
        if type(schema) is not Parameter:
            schema = Parameter(**schema)

        # sanitize name: dataclass won't take hyphens or periods
        # so replace with "_" and ensure uniqueness
        fldname = name.replace("-", "_").replace(".", "_")
        while fldname in field2name:
            fldname += "_"
        field2name[fldname] = name

        # form up metadata
        metadata = dict(help=schema.info, parameter=name)
        metadata.update(schema.metadata)
        if schema.choices:
            metadata['choices'] = schema.choices
        if schema.element_choices:
            metadata['element_choices'] = schema.element_choices
        metadata['required'] = required = schema.required

        if required and schema.default is not UNSET:
            raise SchemaError(
                f"Field '{fldname}' is required but specifies a default. "
                f"This behaviour is unsupported/ambiguous."
            )

        if required:
            fld = field(default=MISSING, metadata=metadata)
        elif isinstance(schema.default, MutableSequence):
            fld = field(default_factory=default_wrapper(list, schema.default),
                        metadata=metadata)
        elif isinstance(schema.default, MutableSet):
            fld = field(default_factory=default_wrapper(set, schema.default),
                        metadata=metadata)
        elif isinstance(schema.default, MutableMapping):
            fld = field(default_factory=default_wrapper(dict, schema.default),
                        metadata=metadata)
        elif schema.default is UNSET:
            fld = field(default=None, metadata=metadata)
        else:
            fld = field(default=schema.default, metadata=metadata)

        fields.append((fldname, schema._dtype, fld))

    namespace = None if post_init is None else dict(__post_init__=post_init)

    return make_dataclass(class_name, fields, bases=bases, namespace=namespace)


def default_wrapper(default_type, default_value):

    def default_factory():
        return default_type(default_value)

    return default_factory


def nested_schema_to_dataclass(nested: Dict[str, Dict], class_name: str, bases=(), section_bases=(), post_init_map={}):
    """Converts a nested schema (sections consisting of parameters) into a dataclass.

    Args:
        nested (Dict[str, Dict]):           schema sections
        class_name (str):                   name of dataclass created
        bases (tuple, optional):            base classes for outer class
        section_bases (tuple, optional):    base class for section classes
        post_init_map (dict, optional):     dict of specific __post_init__ methods to be attached to section classes

    Returns:
        tuple of (dataclass, dict):         resulting dataclass, plus dict of dataclasses for the sections
    """

    # make dataclass based on schema contents
    nested_structure = make_dataclass(f"_{class_name}_schemas", [(name, Dict[str, Parameter]) for name in nested.keys()])
    # turn into a structured config
    nested = OmegaConf.unsafe_merge(OmegaConf.structured(nested_structure), nested)
    fields = []

    # convert per-section schemas into dataclasses and make list of fields for outer dataclass
    for section, content in nested.items():
        dcls = schema_to_dataclass(content, f"{class_name}_{section}",
                                    bases=section_bases, post_init=post_init_map.get(section))

        fields.append((section, dcls, field(default=dcls())))

    # return the outer dataclass
    return make_dataclass(class_name, fields, bases=bases)


def clickify_parameters(schemas: Dict[str, Any]):

    decorator_chain = None
    for io in schemas.inputs, schemas.outputs:
        for name, schema in io.items():

            name = name.replace("_", "-")
            optname = f"--{name}"

            # sort out option type
            if schema.dtype == "bool":
                optname = f"{optname}/--no-{name}"
                dtype = bool
            elif schema.dtype == "str":
                dtype = str
            elif schema.dtype == "int":
                dtype = int
            elif schema.dtype == "float":
                dtype = float
            elif schema.dtype == "MS":
                dtype = click.Path(exists=True)

            # choices?
            if schema.choices:
                dtype = click.Choice(schema.choices)

            # aliases?
            optnames = [optname]
            if schema.abbreviation:
                optnames.append(f"-{schema.abbreviation}")

            if schema.default is UNSET:
                deco = click.option(*optnames, type=dtype,
                                    required=schema.required, 
                                    metavar=schema.metavar,help=schema.info)
            else:
                deco = click.option(*optnames, type=dtype,
                                    default=schema.default, required=schema.required, 
                                    metavar=schema.metavar,help=schema.info)

            if decorator_chain is None:
                decorator_chain = deco
            else:
                decorator_chain = lambda x,deco=deco,chain=decorator_chain: chain(deco(x))

    return decorator_chain<|MERGE_RESOLUTION|>--- conflicted
+++ resolved
@@ -1,17 +1,11 @@
 import click
 from scabha.exceptions import SchemaError
-from .cargo import Parameter, UNSET
+from .cargo import Parameter
 from typing import *
-from .basetypes import *
+from .basetypes import UNSET
 from dataclasses import make_dataclass, field
-<<<<<<< HEAD
 from omegaconf import OmegaConf, MISSING
-from collections import OrderedDict, MutableSet, MutableSequence, MutableMapping
-=======
-from omegaconf import OmegaConf
-from collections import OrderedDict
-from collections.abc import MutableSet, MutableSequence, MutableMapping
->>>>>>> 9c99a1dc
+from collections import MutableSet, MutableSequence, MutableMapping
 
 def schema_to_dataclass(io: Dict[str, Parameter], class_name: str, bases=(), post_init: Optional[Callable] =None):
     """Converts a scabha schema to a dataclass.
