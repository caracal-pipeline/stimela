--- conflicted
+++ resolved
@@ -1,16 +1,13 @@
 from __future__ import annotations
 
 import os.path
-<<<<<<< HEAD
 from .exceptions import UnsetError
 from itertools import zip_longest
 from typeguard import (
     check_type, TypeCheckError, TypeCheckerCallable, TypeCheckMemo, checker_lookup_functions
 )
-=======
 from collections import OrderedDict
 from dataclasses import dataclass, field
->>>>>>> e42a410c
 from inspect import isclass
 from itertools import zip_longest
 from pathlib import Path
