import dataclasses
import os
import os.path
import yaml
import re
import keyword
import pathlib
from typing import *
from collections import OrderedDict

import pydantic
import pydantic.dataclasses

from omegaconf import OmegaConf, ListConfig, DictConfig

from scabha.basetypes import Unresolved
from .exceptions import Error, ParameterValidationError, SchemaError, SubstitutionErrorList
from .substitutions import SubstitutionNS, substitutions_from
from .basetypes import URI, File, Directory, MS, UNSET
from .evaluator import Evaluator

def join_quote(values):
    return "'" + "', '".join(values) + "'" if values else ""


def evaluate_and_substitute_object(obj: Any,  
                                    subst: SubstitutionNS, 
                                    recursion_level: int = 1,
                                    location: List[str] = []):
    with substitutions_from(subst, raise_errors=True) as context:
        evaltor = Evaluator(subst, context, location=location, allow_unresolved=False)
        return evaltor.evaluate_object(obj, raise_substitution_errors=True, recursion_level=recursion_level)


def evaluate_and_substitute(inputs: Dict[str, Any], 
                            subst: SubstitutionNS, 
                            corresponding_ns: SubstitutionNS,
                            defaults: Dict[str, Any] = {},
                            ignore_subst_errors: bool = False, 
                            location: List[str] = []):
    with substitutions_from(subst, raise_errors=True) as context:
        evaltor = Evaluator(subst, context, location=location, allow_unresolved=True)
        inputs = evaltor.evaluate_dict(inputs, corresponding_ns=corresponding_ns, defaults=defaults,
                                        raise_substitution_errors=False)
        # collect errors
        if not ignore_subst_errors:
            errors = []
            for value in inputs.values():
                if type(value) is Unresolved:
                    errors += value.errors
            # check for substitution errors
            if errors:
                raise SubstitutionErrorList("unresolved {}-substitutions", errors)
    return inputs


def validate_parameters(params: Dict[str, Any], schemas: Dict[str, Any], 
                        defaults: Optional[Dict[str, Any]] = None,
                        subst: Optional[SubstitutionNS] = None,
                        fqname: str = "",
                        check_unknowns=True,    
                        check_required=True,
                        check_inputs_exist=True,
                        check_outputs_exist=True,
                        create_dirs=False,
                        ignore_subst_errors=False,
                        ) -> Dict[str, Any]:
    """Validates a dict of parameter values against a given schema 

    Args:
        params (Dict[str, Any]):   map of input parameter values
        schemas (Dict[str, Any]):   map of parameter names to schemas. Each schema must contain a dtype field and a choices field.
        defaults (Dict[str, Any], optional): dictionary of default values to be used when a value is missing
        subst (SubsititionNS, optional): namespace to do {}-substitutions on parameter values
        fqname: fully-qualified name of the parameter set (e.g. "recipe_name.step_name"), used in error messages. If not given,
                errors will report parameter names only

        check_unknowns (bool): if True, unknown parameters (not in schema) raise an error
        check_required (bool): if True, missing parameters with required=True will raise an error
        check_inputs_exist (bool): if True, input files with must_exist={None,True} in schema must exist, or will raise an error. 
                                   If False, doesn't check.
        check_outputs_exist (bool): if True, output files with must_exist=True in schema must exist, or will raise an error. 
                                   If False, doesn't check.
        create_dirs (bool): if True, non-existing directories in filenames (and parameters with mkdir=True in schema) 
                            will be created.
        ignore_subst_errors (bool): if True, substitution errors will be ignored


    Raises:
        ParameterValidationError: parameter fails validation
        SchemaError: bad schema
        SubstitutionErrorList: list of substitution errors, if they occur

    Returns:
        Dict[str, Any]: validated dict of parameters

    TODO:
        add options to propagate all errors out (as values of type Error) in place of exceptions?
    """
    # define function for converting parameter name into "fully-qualified" name
    if fqname:
        mkname = lambda name: f"{fqname}.{name}"
    else:
        mkname = lambda name: name

    # check for unknowns
    if check_unknowns:
        for name in params:
            if name not in schemas:
                raise ParameterValidationError(f"unknown parameter '{mkname(name)}'")
    
    # only evaluate the subset for which we have schemas
    inputs = OrderedDict((name, value) for name, value in params.items() if name in schemas)
    
    # build dict of all defaults 
    all_defaults = {name: schema.default for name, schema in schemas.items() if schema.default is not UNSET and schema.default != "UNSET"}
    if defaults:
        all_defaults.update(**{name: value for name, value in defaults.items() if name in schemas})

    # update missing inputs from defaults
    inputs.update(**{name: value for name, value in all_defaults.items() if name not in inputs})

    # update implicit values
    #  

    # perform substitution
    if subst is not None:
        inputs = evaluate_and_substitute(inputs, subst, subst.current, defaults=all_defaults, 
                                        ignore_subst_errors=ignore_subst_errors, 
                                        location=[fqname])

    # split inputs into unresolved substitutions, and proper inputs
    unresolved = {name: value for name, value in inputs.items() if isinstance(value, Unresolved)}
    inputs = {name: value for name, value in inputs.items() if not isinstance(value, Unresolved)}

    # check that required args are present
    if check_required:
        missing = [mkname(name) for name, schema in schemas.items() 
                    if schema.required and inputs.get(name) is UNSET and name not in unresolved]
        if missing:
            raise ParameterValidationError(f"missing required parameters: {join_quote(missing)}")

    # create dataclass from parameter schema
    validated = {}
    fields = []

    # maps parameter names to/from field names. Fields have "_" not "-"
    name2field = {}
    field2name = {}

    for name, schema in schemas.items():
        value = inputs.get(name, UNSET)
        if value is not UNSET:
            # sanitize name: dataclass won't take hyphens or periods
            fldname = orig_fldname = re.sub("\\W", "_", name)
            # avoid Python keywords and clashes with other field names by adding _x as needed
            num = 0
            while keyword.iskeyword(fldname) or \
                    (hasattr(keyword, 'issoftkeyword') and keyword.issoftkeyword(fldname)) or \
                    fldname in field2name:
                fldname += f"{orig_fldname}_{num}"
                num += 1
            # add to mapping
            field2name[fldname] = name
            name2field[name] = fldname

            fields.append((fldname, schema._dtype))
            
            # OmegaConf dicts/lists need to be converted to standard containers for pydantic to take them
            if isinstance(value, (ListConfig, DictConfig)):
                inputs[name] = OmegaConf.to_container(value)

    dcls = dataclasses.make_dataclass("Parameters", fields)

    # convert this to a pydantic dataclass which does validation
    pcls = pydantic.dataclasses.dataclass(dcls)

    # check Files etc. 
    for name, value in list(inputs.items()):
        # get schema from those that need validation, skip if not in schemas
        schema = schemas.get(name)
        if schema is None:
            continue
        # skip errors
        if value is UNSET or isinstance(value, Error):
            continue
        dtype = schema._dtype

        # must this file exist? Schema may force this check, otherwise follow the default check_exist policy
        if schema.is_input:
            must_exist = check_inputs_exist and schema.must_exist is not False
        elif schema.is_output:
            must_exist = check_outputs_exist and schema.must_exist

        if schema.is_file_type or schema.is_file_list_type:
            # match to existing file(s)
            if type(value) is str:
                # try to interpret string as a formatted list (a list substituted in would come out like that)
                try:
                    files = yaml.safe_load(value)
                    if type(files) is not list:
                        files = [value]
                except Exception as exc:
                    files = [value]
            elif isinstance(value, (list, tuple)):
                files = value
            else:
                raise ParameterValidationError(f"'{mkname(name)}={value}': invalid type '{type(value)}'")
            # convert to appropriate type 
            files = [URI(f) for f in files]
          
            # check for existence of all files in list, if needed
            if must_exist: 
                if not files:
                    raise ParameterValidationError(f"'{mkname(name)}': file(s) don't exist")
                not_exists = [uri.path for uri in files 
                              if not uri.remote and not os.path.exists(uri.path)]
                if not_exists:
                    raise ParameterValidationError(f"'{mkname(name)}': {','.join(not_exists)} doesn't exist")

            # check for single file/dir
            if schema.is_file_type:
                if len(files) > 1:
                    raise ParameterValidationError(f"'{mkname(name)}': multiple files given ({value})")
                # no files? must_exist was checked above, so return empty filename
                elif not files:
                    inputs[name] = "" 
                # else one file/dir as expected, check it                   
                else:
                    # check that files are files and dirs are dirs
                    uri = files[0]
                    if not uri.remote and os.path.exists(uri.path):
                        if dtype == File:
                            if not os.path.isfile(uri.path):
                                raise ParameterValidationError(f"'{mkname(name)}': {uri} is not a regular file")
                        elif dtype == Directory or dtype == MS:
                            if not os.path.isdir(uri.path):
                                raise ParameterValidationError(f"'{mkname(name)}': {uri} is not a directory")
                    inputs[name] = str(uri)
            # else make list
            else:
                # check that files are files and dirs are dirs
                if dtype == List[File]:
                    if not all(os.path.isfile(uri.path) for uri in files 
                               if not uri.remote and os.path.exists(uri.path)):
                        raise ParameterValidationError(f"{mkname(name)}: {value} contains non-files")
                elif dtype == List[Directory] or dtype == List[MS]:
                    if not all(os.path.isdir(uri.path) for uri in files 
                               if not uri.remote and os.path.exists(uri.path)):
                        raise ParameterValidationError(f"{mkname(name)}: {value} contains non-directories")
                inputs[name] = list(map(str, files))

    # validate
    try:   
        validated = pcls(**{name2field[name]: value for name, value in inputs.items() if name in schemas and value is not UNSET})
    except pydantic.ValidationError as exc:
        errors = []
        for err  in exc.errors():
            loc = '.'.join([field2name.get(x, str(x)) for x in err['loc']])
            if loc in inputs:
                errors.append(ParameterValidationError(f"{loc} = {inputs[loc]}: {err['msg']}")) 
            else:
                errors.append(ParameterValidationError(f"{loc}: {err['msg']}")) 
        raise ParameterValidationError(f"{len(errors)} parameter(s) failed validation:", errors)

    validated = {field2name[fld]: value for fld, value in dataclasses.asdict(validated).items()}

    # check choice-type parameters
    for name, value in validated.items():
        if value is None:
            continue
        schema = schemas[name]
        if schema.choices and value not in schema.choices:
            raise ParameterValidationError(f"{mkname(name)}: invalid value '{value}'")
        if schema.element_choices:
            listval = value if isinstance(value, (list, tuple, ListConfig)) else [value]
            for elem in listval:
                if elem not in schema.element_choices:
                    raise ParameterValidationError(f"{mkname(name)}: invalid list element '{elem}'")

    # check for mkdir directives
    if create_dirs:
        for name, value in validated.items():
            schema = schemas[name]
<<<<<<< HEAD
            if schema.is_output and (schema.mkdir or schema.mkdir_parent):
=======
            if schema.is_output and (schema.mkdir or schema.path_policies.mkdir_parent):
>>>>>>> 239a3d2c
                if schema.is_file_type:
                    files = [URI(value)]
                elif schema.is_file_list_type:
                    files = map(URI, value)
                else:
                    continue
                for uri in files:
                    if not uri.remote:
                        path = pathlib.Path(uri.path)
                        # Directory-type outputs 
                        if schema.mkdir and (schema._dtype == Directory or schema._dtype == List[Directory]):
                            path.mkdir(parents=True, exist_ok=True)
<<<<<<< HEAD
                        elif schema.mkdir_parent:
=======
                        elif schema.path_policies.mkdir_parent:
>>>>>>> 239a3d2c
                            path.parent.mkdir(parents=True, exist_ok=True)

    # add in unresolved values
    validated.update(**unresolved)

    return validated<|MERGE_RESOLUTION|>--- conflicted
+++ resolved
@@ -282,11 +282,7 @@
     if create_dirs:
         for name, value in validated.items():
             schema = schemas[name]
-<<<<<<< HEAD
-            if schema.is_output and (schema.mkdir or schema.mkdir_parent):
-=======
             if schema.is_output and (schema.mkdir or schema.path_policies.mkdir_parent):
->>>>>>> 239a3d2c
                 if schema.is_file_type:
                     files = [URI(value)]
                 elif schema.is_file_list_type:
@@ -299,11 +295,7 @@
                         # Directory-type outputs 
                         if schema.mkdir and (schema._dtype == Directory or schema._dtype == List[Directory]):
                             path.mkdir(parents=True, exist_ok=True)
-<<<<<<< HEAD
-                        elif schema.mkdir_parent:
-=======
                         elif schema.path_policies.mkdir_parent:
->>>>>>> 239a3d2c
                             path.parent.mkdir(parents=True, exist_ok=True)
 
     # add in unresolved values
