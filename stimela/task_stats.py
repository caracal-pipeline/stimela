--- conflicted
+++ resolved
@@ -1,37 +1,20 @@
-<<<<<<< HEAD
 import asyncio
-import atexit
 import contextlib
 import os.path
-import sys
+import threading
+import time
 from dataclasses import dataclass, fields
 from datetime import datetime
 from typing import Callable, List, Optional, OrderedDict
 
 import psutil
-import rich.logging
-import rich.progress
 from omegaconf import OmegaConf
-=======
-from dataclasses import dataclass, fields
-import os.path
-from datetime import datetime
-import contextlib
-import asyncio
-from typing import OrderedDict, Any, List, Callable, Optional
-from scabha.basetypes import EmptyListDefault
-from omegaconf import OmegaConf
-import psutil
-import threading
-import time
-
->>>>>>> 77e8b541
 from rich.table import Table
 from rich.text import Text
 
 from scabha.basetypes import EmptyListDefault
 from stimela import stimelogging
-from stimela.display.display import rich_console, display
+from stimela.display.display import display, rich_console
 
 # this is "" for the main process, ".0", ".1", for subprocesses, ".0.0" for nested subprocesses
 _subprocess_identifier = ""
@@ -45,13 +28,7 @@
     global _subprocess_identifier
     _subprocess_identifier += f".{num}"
 
-<<<<<<< HEAD
-
-progress_bar = progress_task = None
-
-_start_time = datetime.now()
-=======
->>>>>>> 77e8b541
+
 _prev_disk_io = None, None
 
 
@@ -81,59 +58,14 @@
 _task_stack = []
 child_processes = {}
 
-<<<<<<< HEAD
-
-def init_progress_bar(boring=False):
-    global progress_console, progress_bar, progress_task
-    progress_console = rich.console.Console(file=sys.stdout, highlight=False, emoji=False)
-    progress_bar = rich.progress.Progress(
-        rich.progress.SpinnerColumn(),
-        "[yellow]{task.fields[elapsed_time]}[/yellow]",
-        "[bold]{task.description}[/bold]",
-        rich.progress.SpinnerColumn(),
-        "[dim]{task.fields[status]}[/dim]",
-        "{task.fields[command]}",
-        rich.progress.TimeElapsedColumn(),
-        "{task.fields[cpu_info]}",
-        refresh_per_second=2,
-        console=progress_console,
-        transient=True,
-        disable=boring,
-    )
-
-    progress_task = progress_bar.add_task(
-        "stimela", status="", command="starting", cpu_info=" ", elapsed_time="", start=True
-    )
-    progress_bar.__enter__()
-    atexit.register(destroy_progress_bar)
-    return progress_bar, progress_console
-
-
-def destroy_progress_bar():
-    global progress_bar
-    if progress_bar is not None:
-        progress_bar.__exit__(None, None, None)
-        progress_bar = None
-
-
-def restate_progress():
-    """Renders a snapshot of the progress bar onto the console"""
-    if progress_bar is not None:
-        progress_console.print(progress_bar.get_renderable())
-        progress_console.rule()
-
-
-=======
->>>>>>> 77e8b541
+
 @contextlib.contextmanager
 def declare_subtask(subtask_name, status_reporter=None):
     task_names = []
     if _task_stack:
         task_names = _task_stack[-1].names + (_task_stack[-1].task_attrs or [])
     task_names.append(subtask_name)
-    _task_stack.append(
-        TaskInformation(task_names, status_reporter=status_reporter)
-    )
+    _task_stack.append(TaskInformation(task_names, status_reporter=status_reporter))
     update_process_status()
     try:
         yield subtask_name
@@ -176,6 +108,7 @@
         _task_stack[-1].command = None
         update_process_status()
 
+
 @dataclass
 class SystemStatsDatum:
     n_cpu: int = 0
@@ -186,16 +119,17 @@
     def __post_init__(self):
         self.n_cpu = psutil.cpu_count()
         self.cpu = psutil.cpu_percent()
-        self.mem_used = round(psutil.virtual_memory().used / (2 ** 30))
-        self.mem_total = round(psutil.virtual_memory().total / (2 ** 30))
+        self.mem_used = round(psutil.virtual_memory().used / (2**30))
+        self.mem_total = round(psutil.virtual_memory().total / (2**30))
+
 
 @dataclass
 class TaskStatsDatum(object):
-<<<<<<< HEAD
     cpu: float = 0
     mem_used: float = 0
-    mem_total: float = 0
-    load: float = 0
+    load_1m: float = 0
+    load_5m: float = 0
+    load_15m: float = 0
     read_count: int = 0
     read_gb: float = 0
     read_gbps: float = 0
@@ -205,22 +139,6 @@
     write_gbps: float = 0
     write_ms: float = 0
     num_samples: int = 0
-=======
-    cpu: float          = 0
-    mem_used: float     = 0
-    load_1m: float      = 0
-    load_5m: float      = 0
-    load_15m: float     = 0
-    read_count: int     = 0
-    read_gb: float      = 0
-    read_gbps: float    = 0
-    read_ms: float      = 0
-    write_count: int    = 0
-    write_gb: float     = 0
-    write_gbps: float   = 0
-    write_ms: float     = 0
-    num_samples: int    = 0
->>>>>>> 77e8b541
 
     def __post_init__(self):
         self.extras = []
@@ -321,10 +239,6 @@
 
     # elapsed time since start
     now = datetime.now()
-<<<<<<< HEAD
-    elapsed = str(now - _start_time).split(".", 1)[0]
-=======
->>>>>>> 77e8b541
 
     # form up sample datum
     task_stats = TaskStatsDatum(num_samples=1)
@@ -346,16 +260,10 @@
         except psutil.NoSuchProcess:
             pass  # Process ended before we could gather its stats.
 
-<<<<<<< HEAD
-    s.mem_used = round(s.mem_used / (2**30))
-    system_memory = psutil.virtual_memory().total
-    s.mem_total = round(system_memory / (2**30))
-=======
-    task_stats.mem_used = round(task_stats.mem_used  / (2 ** 30))
->>>>>>> 77e8b541
+    task_stats.mem_used = round(task_stats.mem_used / (2**30))
 
     # load
-    load = [l/sys_stats.n_cpu * 100 for l in psutil.getloadavg()]
+    load = [la / sys_stats.n_cpu * 100 for la in psutil.getloadavg()]
     task_stats.load_1m, task_stats.load_5m, task_stats.load_15m = load
 
     # get disk I/O stats
@@ -365,37 +273,17 @@
     if prev_io is not None:
         delta = (now - prev_time).total_seconds()
         io = {}
-<<<<<<< HEAD
-        for key in "read_bytes", "read_count", "read_time", "write_bytes", "write_count", "write_time":
-            io[key] = getattr(disk_io, key) - getattr(prev_io, key)
-        s.read_count = io["read_count"]
-        s.write_count = io["write_count"]
-        s.read_gb = io["read_bytes"] / 2**30
-        s.write_gb = io["write_bytes"] / 2**30
-        s.read_gbps = s.read_gb / delta
-        s.write_gbps = s.write_gb / delta
-        s.read_ms = io["read_time"]
-        s.write_ms = io["write_time"]
-=======
-        io_fields = (
-            'read_bytes',
-            'read_count',
-            'read_time',
-            'write_bytes',
-            'write_count',
-            'write_time'
-        )
+        io_fields = ("read_bytes", "read_count", "read_time", "write_bytes", "write_count", "write_time")
         for key in io_fields:
             io[key] = getattr(disk_io, key) - getattr(prev_io, key)
-        task_stats.read_count = io['read_count']
-        task_stats.write_count = io['write_count']
-        task_stats.read_gb = io['read_bytes']/2**30
-        task_stats.write_gb = io['write_bytes']/2**30
+        task_stats.read_count = io["read_count"]
+        task_stats.write_count = io["write_count"]
+        task_stats.read_gb = io["read_bytes"] / 2**30
+        task_stats.write_gb = io["write_bytes"] / 2**30
         task_stats.read_gbps = task_stats.read_gb / delta
         task_stats.write_gbps = task_stats.write_gb / delta
-        task_stats.read_ms = io['read_time']
-        task_stats.write_ms = io['write_time']
->>>>>>> 77e8b541
+        task_stats.read_ms = io["read_time"]
+        task_stats.write_ms = io["write_time"]
     else:
         io = None
     _prev_disk_io = disk_io, now
@@ -409,52 +297,11 @@
         report = task_info.status_reporter()
         task_stats.insert_extra_stats(**report.profiling_results)
     else:
-<<<<<<< HEAD
-        extra_metrics = None
-
-    # if a progress bar exists, update it
-    if progress_bar is not None:
-        cpu_info = []
-        # add local metering, if not diabled by a task in the stack
-        if not any(t.hide_local_metrics for t in _task_stack):
-            cpu_info = [
-                f"CPU [green]{s.cpu:2.1f}%[/green]",
-                f"RAM [green]{round(s.mem_used):3}[/green]/[green]{round(s.mem_total)}[/green]G",
-                f"Load [green]{s.load:2.1f}[/green]",
-            ]
-
-            if io is not None:
-                cpu_info += [
-                    f"R [green]{s.read_count:-4}[/green] "
-                    f"[green]{s.read_gbps:2.2f}[/green]G "
-                    f"[green]{s.read_ms:4}[/green]ms",
-                    f"W [green]{s.write_count:-4}[/green] "
-                    f"[green]{s.write_gbps:2.2f}[/green]G "
-                    f"[green]{s.write_ms:4}[/green]ms ",
-                ]
-        # add extra metering
-        cpu_info += extra_metrics or []
-
-        updates = dict(elapsed_time=elapsed, cpu_info="|".join(cpu_info))
-
-        if ti is not None:
-            updates["description"] = ti.description
-            updates["status"] = ti.status or ""
-            updates["command"] = ti.command or ""
-
-        progress_bar.update(progress_task, **updates)
-=======
         report = None
 
     # Update the display using the stats and info objects.
     if display.is_enabled:
-        display.update(
-            sys_stats,
-            task_stats,
-            task_info,
-            extra_info=report
-        )
->>>>>>> 77e8b541
+        display.update(sys_stats, task_stats, task_info, extra_info=report)
 
     # update stats
     update_stats(now, task_stats)
@@ -465,6 +312,7 @@
         while True:
             update_process_status()
             await asyncio.sleep(1)
+
 
 class MonitorThread:
     """Starts a thread to monitor resource usage.
