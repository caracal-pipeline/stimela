import atexit
import sys
import os.path
import re
from datetime import datetime
import pathlib
import logging
import contextlib
from typing import Optional, Union
from omegaconf import DictConfig
from scabha.exceptions import ScabhaBaseException
from scabha.substitutions import SubstitutionNS, forgiving_substitutions_from
import asyncio
import psutil
import rich.progress
import rich.logging
from rich.tree import Tree
from rich import print as rich_print

from .config import StimelaLogConfig

class MultiplexingHandler(logging.Handler):
    """handler to send INFO and below to stdout, everything above to stderr"""
    def __init__(self, info_stream=sys.stdout, err_stream=sys.stderr):
        super(MultiplexingHandler, self).__init__()
        self.info_handler = logging.StreamHandler(info_stream)
        self.err_handler = logging.StreamHandler(err_stream)
        self.multiplex = True

    def emit(self, record):
        # does record come with its own handler? Rather use that
        if hasattr(record, 'custom_console_handler'):
            handler = record.custom_console_handler
        else:
            handler = self.err_handler if record.levelno > logging.INFO and self.multiplex else self.info_handler
        handler.emit(record)
        # ignore broken pipes, this often happens when cleaning up and exiting
        try:
            handler.flush()
        except BrokenPipeError:
            pass

    def flush(self):
        try:
            self.err_handler.flush()
            self.info_handler.flush()
        except BrokenPipeError:
            pass

    def close(self):
        self.err_handler.close()
        self.info_handler.close()

    def setFormatter(self, fmt):
        self.err_handler.setFormatter(fmt)
        self.info_handler.setFormatter(fmt)

class ConsoleColors():
    WARNING = '\033[93m' if sys.stdin.isatty() else ''
    ERROR   = '\033[91m' if sys.stdin.isatty() else ''
    BOLD    = '\033[1m'  if sys.stdin.isatty() else ''
    DIM     = '\033[2m'  if sys.stdin.isatty() else ''
    GREEN   = '\033[92m' if sys.stdin.isatty() else ''
    YELLOW  = '\033[93m' if sys.stdin.isatty() else ''
    BLUE    = '\033[94m' if sys.stdin.isatty() else ''
    WHITE   = '\033[39m' if sys.stdin.isatty() else ''
    ENDC    = '\033[0m'  if sys.stdin.isatty() else ''

    BEGIN = "<COLORIZE>"
    END   = "</COLORIZE>"

    @staticmethod
    def colorize(msg, *styles):
        style = "".join(styles)
        return msg.replace(ConsoleColors.BEGIN, style).replace(ConsoleColors.END, ConsoleColors.ENDC if style else "")

class ColorizingFormatter(logging.Formatter):
    """This Formatter inserts color codes into the string according to severity"""
    def __init__(self, fmt=None, datefmt=None, style="%", default_color=None):
        super(ColorizingFormatter, self).__init__(fmt, datefmt, style)
        self._default_color = default_color or ""

    def format(self, record):
        style = ConsoleColors.BOLD if hasattr(record, 'boldface') else ""
        # print(f"{record} {dir(record)}")
        if hasattr(record, 'color'):
            style += getattr(ConsoleColors, record.color or "None", "")
        elif record.levelno >= logging.ERROR:
            style += ConsoleColors.ERROR
        elif record.levelno >= logging.WARNING:
            style += ConsoleColors.WARNING
        return ConsoleColors.colorize(super(ColorizingFormatter, self).format(record), style or self._default_color)


class SelectiveFormatter(logging.Formatter):
    """Selective formatter. if condition(record) is True, invokes other formatter"""
    def __init__(self, default_formatter, dispatch_list):
        logging.Formatter.__init__(self)
        self._dispatch_list = dispatch_list
        self._default_formatter = default_formatter

    def format(self, record):
        for condition, formatter in self._dispatch_list:
            if condition(record):
                return formatter.format(record)
        else:
            return self._default_formatter.format(record)


_logger = None
log_console_handler = log_formatter = log_boring_formatter = log_colourful_formatter = None
progress_bar = progress_task = None
_start_time = datetime.now()

LOG_DIR = '.'

def is_logger_initialized():
    return _logger is not None


def logger(name="STIMELA", propagate=False, console=True, boring=False,
           fmt="{asctime} {name} {levelname}: {message}",
           col_fmt="{asctime} {name} %s{levelname}: {message}%s"%(ConsoleColors.BEGIN, ConsoleColors.END),
           sub_fmt="# {message}",
           col_sub_fmt="%s# {message}%s"%(ConsoleColors.BEGIN, ConsoleColors.END),
           datefmt="%Y-%m-%d %H:%M:%S", loglevel="INFO"):
    """Returns the global Stimela logger (initializing if not already done so, with the given values)"""
    global _logger
    if _logger is None:
        _logger = logging.getLogger(name)
        if type(loglevel) is str:
            loglevel = getattr(logging, loglevel)
        _logger.setLevel(loglevel)
        _logger.propagate = propagate

        global log_console_handler, log_formatter, log_boring_formatter, log_colourful_formatter

        # this function checks if the log record corresponds to stdout/stderr output from a cab
        def _is_from_subprocess(rec):
            return hasattr(rec, 'stimela_subprocess_output')

        log_boring_formatter = SelectiveFormatter(
                    logging.Formatter(fmt, datefmt, style="{"),
                    [(_is_from_subprocess, logging.Formatter(sub_fmt, datefmt, style="{"))])

        log_colourful_formatter = SelectiveFormatter(
                    ColorizingFormatter(col_fmt, datefmt, style="{"),
                    [(_is_from_subprocess, ColorizingFormatter(fmt=col_sub_fmt, datefmt=datefmt, style="{",
                                                               default_color=ConsoleColors.DIM))])

        log_formatter = log_boring_formatter if boring else log_colourful_formatter

        if console:
            global progress_bar, progress_task
            console = rich.console.Console(file=sys.stdout)
            progress_bar = rich.progress.Progress(
                rich.progress.SpinnerColumn(),
                "[yellow]{task.fields[elapsed_time]}[/yellow]",
                "[bold]{task.description}[/bold]",
                rich.progress.SpinnerColumn(),
                "{task.fields[command]}",
                rich.progress.TimeElapsedColumn(),
                "{task.fields[cpu_info]}",
                refresh_per_second=2,
                console=console,
                transient=True)

            progress_task = progress_bar.add_task("stimela", command="starting", cpu_info=" ", elapsed_time="", start=True)
            progress_bar.__enter__()
            atexit.register(lambda:progress_bar.__exit__(None, None, None))

            if "SILENT_STDERR" in os.environ and os.environ["SILENT_STDERR"].upper()=="ON":
                log_console_handler = logging.StreamHandler(stream=sys.stdout)
            else:  
                log_console_handler = rich.logging.RichHandler(console=console,
                                    highlighter=rich.highlighter.NullHighlighter(),
                                    show_level=False, show_path=False, show_time=False)

            log_console_handler.setFormatter(log_formatter)
            log_console_handler.setLevel(loglevel)
            _logger.addHandler(log_console_handler)
            _logger_console_handlers[_logger.name] = log_console_handler

        import scabha
        scabha.set_logger(_logger)

    return _logger

progress_task_names = []
progress_task_names_orig = []

@contextlib.contextmanager
def declare_subtask(subtask_name):
    progress_task_names.append(subtask_name)
    progress_task_names_orig.append(subtask_name)
    update_process_status(description='.'.join(progress_task_names))
    try:
        yield subtask_name
    finally:
        progress_task_names.pop(-1)
        progress_task_names_orig.pop(-1)
        update_process_status(progress_task, description='.'.join(progress_task_names))

def declare_subtask_attributes(*args, **kw):
    attrs = [str(x) for x in args] + [f"{key} {value}" for key, value in kw.items()] 
    attrs = ', '.join(attrs)
    progress_task_names[-1] = f"{progress_task_names_orig[-1]}\[{attrs}]"
    update_process_status(description='.'.join(progress_task_names))


@contextlib.contextmanager
def declare_subcommand(command):
    update_process_status(command=command)
    progress_bar and progress_bar.reset(progress_task)
    try:
        yield command
    finally:
        update_process_status(command="")
        
def update_process_status(command=None, description=None):
    if progress_bar is not None:
        # elapsed time
        elapsed = str(datetime.now() - _start_time).split('.', 1)[0]
        # CPU and memory
        cpu = psutil.cpu_percent()
        mem = psutil.virtual_memory()
        used = round(mem.total*mem.percent/100 / 2**30)
        total = round(mem.total / 2**30)
        updates = dict(elapsed_time=elapsed,
                        cpu_info=f"CPU [green]{cpu}%[/green] RAM [green]{used}[/green]/[green]{total}[/green]G")
        if command is not None:
            updates['command'] = command
        if description is not None:
            updates['description'] = description
        progress_bar.update(progress_task, **updates)


async def run_process_status_update():
    if progress_bar:
        with contextlib.suppress(asyncio.CancelledError):
            while True:
                update_process_status()
                await asyncio.sleep(1)






_logger_file_handlers = {}
_logger_console_handlers = {}

def has_file_logger(log: logging.Logger):
    return log.name in _logger_file_handlers


def disable_file_logger(log: logging.Logger):
    current_logfile, fh = _logger_file_handlers.get(log.name, (None, None))
    if fh is not None:
        fh.close()
        log.removeHandler(fh)
        del _logger_file_handlers[log.name]


def setup_file_logger(log: logging.Logger, logfile: str, level: Optional[Union[int, str]] = logging.INFO, symlink: Optional[str] = None):
    """Sets up logging to file

    Args:
        log (logging.Logger): Logger object
        logfile (str): logfile. May contain dirname, which will be created as needed.
        level (Optional[Union[int, str]], optional): Logging level, defaults to logging.INFO.
        symlink (Optional[str], optional): if set, and logfile contains a dirname that is created, sets named symlink to point to it
            (This is useful for patterns such as logfile="logs-YYMMDD/logfile.txt", then logs -> logs-YYMMDD)

    Returns:
        [logging.Logger]: logger object
    """
    current_logfile, fh = _logger_file_handlers.get(log.name, (None, None))
    
    # does the logger need a new FileHandler created
    if current_logfile != logfile:
        log.debug(f"will switch to logfile {logfile} (previous was {current_logfile})")
        # remove old FH if so
        if fh is not None:
            fh.close()
            log.removeHandler(fh)

        # create new one
        logdir = os.path.dirname(logfile)
        if logdir and not os.path.exists(logdir):            
            os.makedirs(logdir)
            if symlink:
                symlink_path = os.path.join(os.path.dirname(logdir.rstrip("/")) or ".", symlink)
                # remove existing symlink
                if os.path.islink(symlink_path):
                    os.unlink(symlink_path)
                # Make symlink to logdir. If name exists and is not a symlink, we'll do nothing
                if not os.path.exists(symlink_path):
                    os.symlink(os.path.basename(logdir), symlink_path)

        
        fh = logging.FileHandler(logfile, 'w', delay=True)
        fh.setFormatter(log_boring_formatter)
        log.addHandler(fh)

        _logger_file_handlers[log.name] = logfile, fh

        # if logging to console, disable propagation from this sub-logger, and add a console handler
        # This ensures that parent loggers that log to files to not get repeated messages
        if log_console_handler:
            log.propagate = False
            if log.name not in _logger_console_handlers:
                _logger_console_handlers[log.name] = log_console_handler
                log.addHandler(log_console_handler)


    # resolve level
    if level is not None:
        if type(level) is str:
            level = getattr(logging, level, logging.INFO)
        fh.setLevel(level)

    return log


<<<<<<< HEAD
def update_file_logger(log: logging.Logger, logopts: Union[StimelaLogConfig, DictConfig], nesting: int = 0, subst: Optional[SubstitutionNS] = None, location=[]):
=======
def update_file_logger(log: logging.Logger, logopts: DictConfig, nesting: int = 0, subst: Optional[SubstitutionNS] = None, location=[]):
>>>>>>> baf2145a
    """Updates logfiles associated with given logger based on option settings

    Args:
        log (logging.Logger):                          Logger object
        nesting (int):                                 nesting level of this logger
        logopts (Union[StimelaLogConfig, DictConfig]): config settings
        subst (Dict[str, Any]):                        dictionary of substitutions for pathnames in logopts
        location (List[str]):                          location of this logger in the hierarchy  

    Returns:
        [type]: [description]
    """

    if logopts.enable and logopts.nest >= nesting:
        path = os.path.join(logopts.dir or ".", logopts.name)

        if subst is not None:
            with forgiving_substitutions_from(subst, raise_errors=False) as context: 
                path = context.evaluate(path, location=location + ["log"])
                if context.errors:
                    for err in context.errors:
                        log.error(f"bad substitution in log path: {err}")
                    return None

        # substitute non-filename characters for _
        path = re.sub(r'[^a-zA-Z0-9_./-]', '_', path)

        global LOG_DIR
        LOG_DIR = os.path.dirname(path)
        pathlib.Path(LOG_DIR).mkdir(parents=True, exist_ok=True)

        # setup the logger
        setup_file_logger(log, path, level=logopts.level, symlink=logopts.symlink)
    else:
        disable_file_logger(log)


def log_exception(*errors):
    """Logs one or more error messages or exceptions (unless they are marked as already logged), and 
    pretty-prints them to the console  as appropriate.
    """
    def exc_message(e):
        return e.message if isinstance(e, ScabhaBaseException) else str(e)

    trees = []
    do_log = False
    messages = []
    nested = False

    def add_nested(excs, tree):
        for exc in excs:
            subtree = tree.add(exc_message(exc))
            if isinstance(exc, ScabhaBaseException) and exc.nested:
                add_nested(exc.nested, subtree)

    for exc in errors:
        if isinstance(exc, ScabhaBaseException):
            messages.append(exc.message)
            if not exc.logged:
                do_log = exc.logged = True
            tree = Tree(exc_message(exc), guide_style="dim")
            trees.append(tree)
            if exc.nested:
                add_nested(exc.nested, tree)
        else:
            tree = Tree(exc_message(exc), guide_style="dim")
            trees.append(tree)
            do_log = True
            messages.append(str(exc))

    if do_log:
        logger().error(": ".join(messages))

    printfunc = progress_bar.console.print if progress_bar is not None else rich_print

    for tree in trees:
        printfunc(tree)
<|MERGE_RESOLUTION|>--- conflicted
+++ resolved
@@ -323,11 +323,7 @@
     return log
 
 
-<<<<<<< HEAD
-def update_file_logger(log: logging.Logger, logopts: Union[StimelaLogConfig, DictConfig], nesting: int = 0, subst: Optional[SubstitutionNS] = None, location=[]):
-=======
 def update_file_logger(log: logging.Logger, logopts: DictConfig, nesting: int = 0, subst: Optional[SubstitutionNS] = None, location=[]):
->>>>>>> baf2145a
     """Updates logfiles associated with given logger based on option settings
 
     Args:
