<<<<<<< HEAD
import copy
=======
import sys
import os.path
import re
>>>>>>> 77e8b541
import logging
import os.path
import re
import traceback
from types import TracebackType
<<<<<<< HEAD
from typing import Any, Optional, OrderedDict, Union

import rich.logging
import rich.progress
from omegaconf import DictConfig
=======
from typing import Optional, OrderedDict, Union, Any
from omegaconf import DictConfig
from scabha.exceptions import ScabhaBaseException, FormattedTraceback
from scabha.substitutions import SubstitutionNS, forgiving_substitutions_from
import rich.logging
from rich.console import Console
from rich.tree import Tree
>>>>>>> 77e8b541
from rich import print as rich_print
from rich.errors import MarkupError
from rich.markup import escape
from rich.padding import Padding
from rich.pretty import Pretty
from rich.syntax import Syntax
from rich.tree import Tree

from scabha.exceptions import FormattedTraceback, ScabhaBaseException
from scabha.substitutions import SubstitutionNS, forgiving_substitutions_from

CONSOLE_PRINT_OPTIONS = [
    "sep",
    "end",
    "style",
    "justify",
    "overflow",
    "no_wrap",
    "emoji",
    "markup",
    "highlight",
    "width",
    "height",
    "crop",
    "soft_wrap",
    "new_line_start",
]

rich_console = Console(
    file=sys.stdout,
    highlight=False,
    emoji=False
)

class FunkyMessage(object):
    """Class representing a message with two versions: funky (with markup), and boring (no markup)"""

    def __init__(self, funky, boring=None, prefix=None, escape_emojis=True):
        self.boring = boring if boring is not None else funky
        if escape_emojis:
            self.funky = re.sub(r":(\w+):", r":[bold][/bold]\1:", funky)
        self.funky = funky
        self.prefix = prefix

    def __str__(self):
        return self.funky

    def __add__(self, other):
        if isinstance(other, FunkyMessage):
            return FunkyMessage(f"{self}{other}", f"{self.boring}{other.boring}")
        else:
            return FunkyMessage(f"{self}{other}", f"{self.boring}{other}")


def defunkify(arg: Union[str, FunkyMessage]):
    return arg.boring if isinstance(arg, FunkyMessage) else arg


class StimelaConsoleHander(rich.logging.RichHandler):
    def __init__(self, console):
<<<<<<< HEAD
        rich.logging.RichHandler.__init__(
            self,
            console=console,
            highlighter=rich.highlighter.NullHighlighter(),
            markup=True,
            show_level=False,
            show_path=False,
            show_time=False,
            keywords=[],
        )
=======
        rich.logging.RichHandler.__init__(self, console=console,
                    highlighter=rich.highlighter.NullHighlighter(),
                    markup=True,
                    show_level=False, show_path=False, show_time=False, keywords=[])
>>>>>>> 77e8b541
        self._console = console

    def emit(self, record):
        # NOTE(JSKenyon): If a message requires a custom console print,
        # forward all known arguments to the _console.print method.
        if getattr(record, "custom_console_print", False):
            self._console.print(
                record.msg, **{k: getattr(record, k) for k in CONSOLE_PRINT_OPTIONS if hasattr(record, k)}
            )
            return
        try:
            rich.logging.RichHandler.emit(self, record)
        # backstop -- message should have been properly markup-escaped
        except MarkupError:
            record.msg = escape(record.msg)
            self._console.print(f"Malformed markup in log message: {record.msg}", markup=False, style="red")
            self._console.print("This is a (probably harmless) bug -- but please report", markup=False, style="red")
            try:
                rich.logging.RichHandler.emit(self, record)
            except MarkupError:
                self._console.print(
                    "Malformed markup after escaping -- this is surely a bug -- please report",
                    markup=False,
                    style="red",
                )

        if hasattr(record, "console_payload"):
            self._console.print(record.console_payload, highlight=getattr(record, "console_highlight", None))


class StimelaLogFormatter(logging.Formatter):
    DEBUG_STYLE = "dim", ""
    WARNING_STYLE = "", "yellow"
    ERROR_STYLE = "bold", "red"
    CRITICAL_STYLE = "bold", "red"

    _ansi_escape = re.compile(r"\x1B[@-_][0-?]*[ -/]*[@-~]")

    def __init__(self, boring=False, override_message_attr=None):
        datefmt = "%Y-%m-%d %H:%M:%S"
        if not boring:
            super().__init__("{asctime} {name} [{style}]{levelname}: {message}[/{style}]", datefmt, style="{")
            self._prefix_fmt = logging.Formatter("[{style}]{prefix} {message}[/{style}]", style="{")
        else:
            super().__init__("{asctime} {name} {levelname}: {message}", datefmt, style="{")
            self._prefix_fmt = logging.Formatter("{prefix} {message}", style="{")
        self.boring = boring
        self._override_attr = override_message_attr

    def format(self, record):
        record = copy.copy(record)
        # override message, if a specific override attribute is present
        if self._override_attr is not None and hasattr(record, self._override_attr):
            record.msg = getattr(record, self._override_attr)
        # apply styling
        if not hasattr(record, "style"):
            if record.levelno <= logging.DEBUG:
                font, color = self.DEBUG_STYLE
            elif record.levelno >= logging.CRITICAL:
                font, color = self.SEVERE_STYLE
            elif record.levelno >= logging.ERROR:
                font, color = self.ERROR_STYLE
            elif record.levelno >= logging.WARNING:
                font, color = self.WARNING_STYLE
            else:
                font = color = ""
            if getattr(record, "color", None):
                color = record.color.lower()
            if hasattr(record, "bold") or hasattr(record, "boldface"):
                if "bold" not in font:
                    font = f"bold {font}"
            setattr(record, "style", f"{font} {color}".strip() or "normal")
        # in boring mode, make funky messages boring, and strip ANSI codes
        if self.boring:
            record.msg = self._ansi_escape.sub("", defunkify(record.msg))
        # select format based on whether we have prefix or not
        if hasattr(record, "prefix"):
            if self.boring:
                record.prefix = defunkify(record.prefix)
            return self._prefix_fmt.format(record)
        else:
            return super().format(record)


_logger = None
_log_console_handler = _log_formatter = _log_file_formatter = _log_boring_formatter = _log_colourful_formatter = None

_boring = False

LOG_DIR = "."


def is_logger_initialized():
    return _logger is not None


def declare_chapter(title: str, **kw):
    if not _boring:
        rich_console.rule(title, **kw)


def apply_style(text: str, style: str):
    if _boring:
        return text
    else:
        return f"[{style}]{text}[/{style}]"


def logger(name="STIMELA", propagate=False, boring=False, loglevel="INFO"):
    """Returns the global Stimela logger (initializing if not already done so, with the given values)"""
    global _logger, _boring
    if _logger is None:
        _logger = logging.getLogger(name)
        _boring = boring
        if type(loglevel) is str:
            loglevel = getattr(logging, loglevel)
        _logger.setLevel(loglevel)
        _logger.propagate = propagate

<<<<<<< HEAD
        global \
            _log_console_handler, \
            _log_formatter, \
            _log_file_formatter, \
            _log_boring_formatter, \
            _log_colourful_formatter
        global progress_console, progress_bar
=======
        global _log_console_handler, _log_formatter, _log_file_formatter, _log_boring_formatter, _log_colourful_formatter
>>>>>>> 77e8b541

        _log_file_formatter = StimelaLogFormatter(boring=True, override_message_attr="logfile_message")
        _log_boring_formatter = StimelaLogFormatter(boring=True)
        _log_colourful_formatter = StimelaLogFormatter(boring=False)

        _log_formatter = _log_boring_formatter if boring else _log_colourful_formatter

        _log_console_handler = StimelaConsoleHander(console=rich_console)

        _log_console_handler.setFormatter(_log_formatter)
        _log_console_handler.setLevel(loglevel)

        _logger.addHandler(_log_console_handler)
        _logger_console_handlers[_logger.name] = _log_console_handler

        import scabha

        scabha.set_logger(_logger)

    return _logger


_logger_file_handlers = {}
_logger_console_handlers = {}

# keep track of all log files opened
_previous_logfiles = set()


def has_file_logger(log: logging.Logger):
    return log.name in _logger_file_handlers


def disable_file_logger(log: logging.Logger):
    current_logfile, fh = _logger_file_handlers.get(log.name, (None, None))
    if fh is not None:
        fh.close()
        log.removeHandler(fh)
        del _logger_file_handlers[log.name]

def is_logging_boring():
    return _boring

class DelayedFileHandler(logging.FileHandler):
    """A version of FileHandler that also handles directory and symlink creation in a delayed way"""

    def __init__(self, logfile, symlink, mode):
        self.symlink, self.logfile = symlink, logfile
        self.is_open = False
        super().__init__(logfile, mode, delay=True)

    def get_logfile_dir(self):
        """Gets name of logfile and ensures the directory exists"""
        if not self.is_open:
            self.is_open = True
            logdir = os.path.dirname(self.logfile)
            if logdir and not os.path.exists(logdir):
                os.makedirs(logdir)
                if self.symlink:
                    symlink_path = os.path.join(os.path.dirname(logdir.rstrip("/")) or ".", self.symlink)
                    # remove existing symlink
                    if os.path.islink(symlink_path):
                        os.unlink(symlink_path)
                    # Make symlink to logdir. If name exists and is not a symlink, we'll do nothing
                    if not os.path.exists(symlink_path):
                        os.symlink(os.path.basename(logdir), symlink_path)
        return os.path.dirname(self.logfile)

    def emit(self, record):
        self.get_logfile_dir()
        return super().emit(record)


def setup_file_logger(
    log: logging.Logger, logfile: str, level: Optional[Union[int, str]] = logging.INFO, symlink: Optional[str] = None
):
    """Sets up logging to file

    Args:
        log (logging.Logger): Logger object
        logfile (str): logfile. May contain dirname, which will be created as needed.
        level (Optional[Union[int, str]], optional): Logging level, defaults to logging.INFO.
        symlink (Optional[str], optional): if set, and logfile contains a dirname that is created, sets named symlink
            to point to it. This is useful for patterns such as logfile="logs-YYMMDD/logfile.txt", then
            logs -> logs-YYMMDD.

    Returns:
        [logging.Logger]: logger object
    """
    current_logfile, fh = _logger_file_handlers.get(log.name, (None, None))

    # does the logger need a new FileHandler created
    if current_logfile != logfile:
        log.debug(f"will switch to logfile {logfile} (previous was {current_logfile})")
        # remove old FH if so
        if fh is not None:
            fh.close()
            log.removeHandler(fh)
        # if file was previously open, append, else overwrite
        if logfile in _previous_logfiles:
            mode = "a"
        else:
            mode = "w"
            _previous_logfiles.add(logfile)
        # create new FH
        fh = DelayedFileHandler(logfile, symlink, mode)
        fh.setFormatter(_log_file_formatter)
        log.addHandler(fh)

        _logger_file_handlers[log.name] = logfile, fh

        # if logging to console, disable propagation from this sub-logger, and add a console handler
        # This ensures that parent loggers that log to files to not get repeated messages
        if _log_console_handler:
            log.propagate = False
            if log.name not in _logger_console_handlers:
                _logger_console_handlers[log.name] = _log_console_handler
                log.addHandler(_log_console_handler)

    # resolve level
    if level is not None:
        if type(level) is str:
            level = getattr(logging, level, logging.INFO)
        fh.setLevel(level)

    return log


def update_file_logger(
    log: logging.Logger, logopts: DictConfig, nesting: int = 0, subst: Optional[SubstitutionNS] = None, location=[]
):
    """Updates logfiles associated with given logger based on option settings

    Args:
        log (logging.Logger):                          Logger object
        nesting (int):                                 nesting level of this logger
        logopts (Union[StimelaLogConfig, DictConfig]): config settings
        subst (Dict[str, Any]):                        dictionary of substitutions for pathnames in logopts
        location (List[str]):                          location of this logger in the hierarchy

    Returns:
        [type]: [description]
    """

    if logopts.enable and logopts.nest >= nesting:
        path = os.path.join(logopts.dir or ".", logopts.name + logopts.ext)

        if subst is not None:
            with forgiving_substitutions_from(subst, raise_errors=False) as context:
                path = context.evaluate(path, location=location + ["log"])
                if context.errors:
                    for err in context.errors:
                        log.error(f"bad substitution in log path: {err}")
                    return None

        # Expand path before removing non-filename characters.
        path = os.path.expanduser(path)
        # substitute non-filename characters for _
        path = re.sub(r"[^a-zA-Z0-9_./-]", "_", path)

        # setup the logger
        setup_file_logger(log, path, level=logopts.level, symlink=logopts.symlink)
    else:
        disable_file_logger(log)
        log.propagate = True


def get_logfile_dir(log: logging.Logger):
    """Returns filename associated with the logger, or None if not logging to file"""
    logfile, fh = _logger_file_handlers.get(log.name, (None, None))
    if logfile is None:
        return None
    return fh.get_logfile_dir()


def log_exception(*errors, severity="error", log=None):
    """Logs one or more error messages or exceptions (unless they are marked as already logged), and
    pretty-prints them to the console  as appropriate.
    """

    def exc_message(e):
        if isinstance(e, ScabhaBaseException):
            return escape(e.message)
        elif type(e) is str:
            return escape(e)
        else:
            return escape(f"{type(e).__name__}: {e}")

    if severity == "error":
        colour = "bold red"
        message_dispatch = (log or logger()).error
    else:
        colour = "yellow"
        message_dispatch = (log or logger()).warning

    trees = []
    do_log = False
    messages = []

    def add_dict(dd, tree):
        for field, value in dd.items():
            if isinstance(value, (dict, OrderedDict, DictConfig)):
                subtree = tree.add(escape(f"{field}:"))
                add_dict(value, subtree)
            else:
                tree.add(escape(f"{field}: {value}"))

    def add_nested(excs, tree):
        for exc in excs:
            if isinstance(exc, Exception):
                subtree = tree.add(f"{exc_message(exc)}")
                # tbtree = subtree.add("Traceback:")
                # for line in traceback.format_exception(exc):
                #     tbtree.add(line)
                if isinstance(exc, ScabhaBaseException) and exc.nested:
                    add_nested(exc.nested, subtree)
            elif type(exc) is TracebackType:
                subtree = tree.add(apply_style("Traceback:", "dim"))
                for line in traceback.format_tb(exc):
                    subtree.add(apply_style(escape(line.rstrip()), "dim"))
            elif type(exc) is FormattedTraceback:
                subtree = tree.add(apply_style("Traceback:", "dim"))
                for line in exc.lines:
                    subtree.add(apply_style(escape(line), "dim"))
            elif isinstance(exc, (dict, OrderedDict, DictConfig)):
                add_dict(exc, tree)
            else:
                tree.add(str(exc))

    has_nesting = False

    for exc in errors:
        if isinstance(exc, ScabhaBaseException):
            messages.append(exc.message)
            if not exc.logged:
                do_log = exc.logged = True
<<<<<<< HEAD
            tree = Tree(
                exc_message(exc) if _boring else f"[{colour}]{exc_message(exc)}[/{colour}]",
                guide_style="" if _boring else "dim",
            )
=======
            tree = Tree(exc_message(exc) if _boring else
                            f"[{colour}]{exc_message(exc)}[/{colour}]",
                        guide_style="" if _boring else "dim")
>>>>>>> 77e8b541
            trees.append(tree)
            if exc.nested:
                add_nested(exc.nested, tree)
                has_nesting = True
        else:
<<<<<<< HEAD
            tree = Tree(
                exc_message(exc) if _boring else f"[{colour}]{exc_message(exc)}[/{colour}]",
                guide_style="" if _boring else "dim",
            )
=======
            tree = Tree(exc_message(exc) if _boring else
                            f"[{colour}]{exc_message(exc)}[/{colour}]",
                        guide_style="" if _boring else "dim")
>>>>>>> 77e8b541
            trees.append(tree)
            do_log = True
            messages.append(str(exc))

    if do_log:
        message_dispatch(": ".join(messages))

    if has_nesting:
        declare_chapter("detailed error report follows", style="red")
        for tree in trees:
<<<<<<< HEAD
            printfunc(Padding(tree, pad=(0, 0, 0, 8)))


def log_rich_payload(
    log: logging.Logger,
    message: str,
    payload: Any,
    console_payload: Optional[Any] = None,
    syntax: Optional[str] = None,
    level: int = logging.INFO,
):
=======
            rich_console.print(Padding(tree, pad=(0,0,0,8)))

def log_rich_payload(log: logging.Logger, message: str, payload: Any,
                     console_payload: Optional[Any] = None, syntax: Optional[str] = None,
                     level: int = logging.INFO):
>>>>>>> 77e8b541
    """Logs a message with a rich payload. File logger will get plain text version ("message: \npayload"),
    console logger will get a rich renderable console_payload object instead, or a Syntax object.

    Args:
        log (logging.Logger): logger to use
        message (str): message
        payload (Any): payload string
        console_payload (Any): rich renderable object corresponding to the payload. If not set, uses Pretty(payload)
        syntax (str, optional): if set, uses Syntax(payload, syntax) as the console_payload
        level: (int, optional): logging level, defaults to INFO
    """
    if syntax is not None:
        console_payload = Syntax(payload, syntax, padding=(0, 0, 0, 8))
    elif console_payload is None:
        console_payload = Pretty(payload, indent_size=8)
<<<<<<< HEAD
    log.log(
        level,
        f"{message}:",
        extra=dict(logfile_message=f"{message}: \n{str(payload)}", console_payload=console_payload),
    )
=======
    log.log(level, f"{message}:",
            extra=dict(logfile_message=f"{message}: \n{str(payload)}",
                        console_payload=console_payload))
>>>>>>> 77e8b541
<|MERGE_RESOLUTION|>--- conflicted
+++ resolved
@@ -1,31 +1,16 @@
-<<<<<<< HEAD
 import copy
-=======
-import sys
-import os.path
-import re
->>>>>>> 77e8b541
 import logging
 import os.path
 import re
+import sys
 import traceback
 from types import TracebackType
-<<<<<<< HEAD
 from typing import Any, Optional, OrderedDict, Union
 
 import rich.logging
 import rich.progress
 from omegaconf import DictConfig
-=======
-from typing import Optional, OrderedDict, Union, Any
-from omegaconf import DictConfig
-from scabha.exceptions import ScabhaBaseException, FormattedTraceback
-from scabha.substitutions import SubstitutionNS, forgiving_substitutions_from
-import rich.logging
 from rich.console import Console
-from rich.tree import Tree
->>>>>>> 77e8b541
-from rich import print as rich_print
 from rich.errors import MarkupError
 from rich.markup import escape
 from rich.padding import Padding
@@ -53,11 +38,8 @@
     "new_line_start",
 ]
 
-rich_console = Console(
-    file=sys.stdout,
-    highlight=False,
-    emoji=False
-)
+rich_console = Console(file=sys.stdout, highlight=False, emoji=False)
+
 
 class FunkyMessage(object):
     """Class representing a message with two versions: funky (with markup), and boring (no markup)"""
@@ -85,7 +67,6 @@
 
 class StimelaConsoleHander(rich.logging.RichHandler):
     def __init__(self, console):
-<<<<<<< HEAD
         rich.logging.RichHandler.__init__(
             self,
             console=console,
@@ -96,12 +77,6 @@
             show_time=False,
             keywords=[],
         )
-=======
-        rich.logging.RichHandler.__init__(self, console=console,
-                    highlighter=rich.highlighter.NullHighlighter(),
-                    markup=True,
-                    show_level=False, show_path=False, show_time=False, keywords=[])
->>>>>>> 77e8b541
         self._console = console
 
     def emit(self, record):
@@ -221,17 +196,12 @@
         _logger.setLevel(loglevel)
         _logger.propagate = propagate
 
-<<<<<<< HEAD
         global \
             _log_console_handler, \
             _log_formatter, \
             _log_file_formatter, \
             _log_boring_formatter, \
             _log_colourful_formatter
-        global progress_console, progress_bar
-=======
-        global _log_console_handler, _log_formatter, _log_file_formatter, _log_boring_formatter, _log_colourful_formatter
->>>>>>> 77e8b541
 
         _log_file_formatter = StimelaLogFormatter(boring=True, override_message_attr="logfile_message")
         _log_boring_formatter = StimelaLogFormatter(boring=True)
@@ -272,8 +242,10 @@
         log.removeHandler(fh)
         del _logger_file_handlers[log.name]
 
+
 def is_logging_boring():
     return _boring
+
 
 class DelayedFileHandler(logging.FileHandler):
     """A version of FileHandler that also handles directory and symlink creation in a delayed way"""
@@ -468,31 +440,19 @@
             messages.append(exc.message)
             if not exc.logged:
                 do_log = exc.logged = True
-<<<<<<< HEAD
             tree = Tree(
                 exc_message(exc) if _boring else f"[{colour}]{exc_message(exc)}[/{colour}]",
                 guide_style="" if _boring else "dim",
             )
-=======
-            tree = Tree(exc_message(exc) if _boring else
-                            f"[{colour}]{exc_message(exc)}[/{colour}]",
-                        guide_style="" if _boring else "dim")
->>>>>>> 77e8b541
             trees.append(tree)
             if exc.nested:
                 add_nested(exc.nested, tree)
                 has_nesting = True
         else:
-<<<<<<< HEAD
             tree = Tree(
                 exc_message(exc) if _boring else f"[{colour}]{exc_message(exc)}[/{colour}]",
                 guide_style="" if _boring else "dim",
             )
-=======
-            tree = Tree(exc_message(exc) if _boring else
-                            f"[{colour}]{exc_message(exc)}[/{colour}]",
-                        guide_style="" if _boring else "dim")
->>>>>>> 77e8b541
             trees.append(tree)
             do_log = True
             messages.append(str(exc))
@@ -503,8 +463,7 @@
     if has_nesting:
         declare_chapter("detailed error report follows", style="red")
         for tree in trees:
-<<<<<<< HEAD
-            printfunc(Padding(tree, pad=(0, 0, 0, 8)))
+            rich_console.print(Padding(tree, pad=(0, 0, 0, 8)))
 
 
 def log_rich_payload(
@@ -515,13 +474,6 @@
     syntax: Optional[str] = None,
     level: int = logging.INFO,
 ):
-=======
-            rich_console.print(Padding(tree, pad=(0,0,0,8)))
-
-def log_rich_payload(log: logging.Logger, message: str, payload: Any,
-                     console_payload: Optional[Any] = None, syntax: Optional[str] = None,
-                     level: int = logging.INFO):
->>>>>>> 77e8b541
     """Logs a message with a rich payload. File logger will get plain text version ("message: \npayload"),
     console logger will get a rich renderable console_payload object instead, or a Syntax object.
 
@@ -537,14 +489,8 @@
         console_payload = Syntax(payload, syntax, padding=(0, 0, 0, 8))
     elif console_payload is None:
         console_payload = Pretty(payload, indent_size=8)
-<<<<<<< HEAD
     log.log(
         level,
         f"{message}:",
         extra=dict(logfile_message=f"{message}: \n{str(payload)}", console_payload=console_payload),
-    )
-=======
-    log.log(level, f"{message}:",
-            extra=dict(logfile_message=f"{message}: \n{str(payload)}",
-                        console_payload=console_payload))
->>>>>>> 77e8b541
+    )