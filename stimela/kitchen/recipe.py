--- conflicted
+++ resolved
@@ -351,32 +351,6 @@
     ) -> int:
         """Apply the state of a RunConstraints object to the current recipe.
 
-<<<<<<< HEAD
-            if not active_steps:
-                self.log.info("no steps have been selected for execution")
-                return 0
-            else:
-                if len(active_steps) != len(self.steps):
-                    # apply skip flags
-                    for label, step in self.steps.items():
-                        if label not in active_steps:
-                            step.skip = step._skip = True
-                            # remove auto-aliases associated with skipped steps
-
-                # see how many steps are actually going to run
-                scheduled_steps = [label for label, step in self.steps.items() if not step._skip]
-                # report scheduled steps to log if (a) they're a subset or (b) any selection options were passed
-                if len(scheduled_steps) != len(self.steps) or None in subrecipe_entries:
-                    self.log.info(f"the following recipe steps have been selected for execution:")
-                    self.log.info(f"    [bold green]{' '.join(scheduled_steps)}[/bold green]")
-
-                # now recurse into sub-recipes. If nothing was specified for a sub-recipe,
-                # we still need to recurse in to make sure it applies its tags,
-                for label, step in self.steps.items():
-                    if label in active_steps and isinstance(step.cargo, Recipe):
-                        options = subrecipe_entries.get(label, ([],[],[],[],[]))
-                        step.cargo.restrict_steps(*options)
-=======
         Given a RunConstraints object, query it for enabled, disabled and
         unskipped steps at the current recipe level before recursing into
         subrecipes. After this method is run, all the skip attributes of
@@ -386,7 +360,6 @@
             constraints:
                 A RunConstraints object which can be queried for the state
                 of various recipe steps (graph nodes).
->>>>>>> 714715c3
 
         Returns:
             An integer count of the enabled steps.
@@ -1413,7 +1386,7 @@
             if isinstance(step.cargo, Recipe):
                 graph = step.cargo.to_dag(graph=graph, parent=node_name)
 
-        return graph    
+        return graph
 
 
 StepSchema = OmegaConf.structured(Step)
