--- conflicted
+++ resolved
@@ -1,21 +1,13 @@
-<<<<<<< HEAD
 import copy
 import fnmatch
 import logging
 import re
 import sys
-=======
-import os, os.path, re, fnmatch, copy, traceback, logging
-from typing import Any, Tuple, List, Dict, Optional, Union
-from io import StringIO
-from dataclasses import dataclass
-from omegaconf import MISSING, OmegaConf, DictConfig, ListConfig
-from omegaconf.errors import OmegaConfBaseException
->>>>>>> 77e8b541
 from collections import OrderedDict
 from collections.abc import Mapping
 from concurrent.futures import ProcessPoolExecutor, as_completed
 from dataclasses import dataclass
+from io import StringIO
 from typing import Any, Dict, Optional, Tuple, Union
 
 import networkx as nx
@@ -30,6 +22,7 @@
 from stimela import backends, log_exception, stimelogging, task_stats
 from stimela.backends import StimelaBackendSchema
 from stimela.config import EmptyDictDefault
+from stimela.display.display import display
 from stimela.exceptions import (
     AssignmentError,
     BackendError,
@@ -43,19 +36,10 @@
     StimelaStepExecutionError,
 )
 from stimela.kitchen.run_state import RunConstraints
-from stimela.stimelogging import log_rich_payload
+from stimela.stimelogging import log_rich_payload, rich_console
 
 from .cab import Cab
 from .step import Step
-<<<<<<< HEAD
-=======
-from stimela.stimelogging import rich_console
-from stimela import task_stats
-from stimela.display.display import display
-from stimela import backends
-from stimela.backends import StimelaBackendSchema
-from stimela.kitchen.run_state import RunConstraints
->>>>>>> 77e8b541
 
 
 class DeferredAlias(Unresolved):
@@ -182,7 +166,6 @@
         #         if key in io:
         #             raise RecipeValidationError(f"'{location}.{assign_label}.{key}' clashes with an {io_label}")
 
-<<<<<<< HEAD
     def update_assignments(
         self,
         subst: SubstitutionNS,
@@ -191,11 +174,6 @@
         ignore_subst_errors: bool = False,
         ignore_abo_errors: bool = False,
     ):
-=======
-    def update_assignments(self, subst: SubstitutionNS, whose = None, params: Dict[str, Any] = {},
-                            ignore_subst_errors: bool = False,
-                            ignore_abo_errors: bool = False):
->>>>>>> 77e8b541
         """Updates variable assignments, using the recipe's (or a step's) 'assign' and 'assign_based_on' sections.
         Also updates the corresponding (recipe or step's) file logger.
 
@@ -314,7 +292,6 @@
         for key, value in assign.items():
             self.assign_value(key, value, subst=subst, whose=whose)
 
-<<<<<<< HEAD
     def assign_value(
         self,
         key: str,
@@ -323,10 +300,6 @@
         subst: Optional[Dict[str, Any]] = None,
         whose: Optional[Any] = None,
     ):
-=======
-    def assign_value(self, key: str, value: Any, override: bool = False,
-                     subst: Optional[Dict[str, Any]] = None, whose: Optional[Any] = None):
->>>>>>> 77e8b541
         """assigns a parameter value to the recipe. Handles nested assignments and
         assignments to local log options.
         """
@@ -490,13 +463,7 @@
         self.steps[label] = step
         step.fqname = f"{self.name}.{label}"
 
-<<<<<<< HEAD
     def add(self, cabname: str, label: str = None, params: Optional[Dict[str, Any]] = None, info: str = None):
-=======
-
-    def add(self, cabname: str, label: str = None,
-            params: Optional[Dict[str, Any]] = None, info: str = None):
->>>>>>> 77e8b541
         """Add a step to a recipe. This will create a Step instance and call add_step()
 
         Args:
@@ -510,7 +477,6 @@
 
     @dataclass
     class AliasInfo(object):
-<<<<<<< HEAD
         label: str  # step label
         step: Step  # step
         param: str  # parameter name
@@ -521,18 +487,6 @@
     def _add_alias(
         self, alias_name: str, alias_target: Union[str, Tuple], category: Optional[int] = None, has_value=False
     ):
-=======
-        label: str                      # step label
-        step: Step                      # step
-        param: str                      # parameter name
-        io: Dict[str, Parameter]        # points to self.inputs or self.outputs
-        from_recipe: bool = False       # if True, value propagates from recipe up to step
-        from_step: bool = False         # if True, value propagates from step down to recipe
-
-    def _add_alias(self, alias_name: str, alias_target: Union[str, Tuple],
-                    category: Optional[int] = None,
-                    has_value=False):
->>>>>>> 77e8b541
         wildcards = False
         if type(alias_target) is str:
             # $$ maps to full name, and $ maps to last element of name
@@ -540,7 +494,6 @@
             alias_target = alias_target.replace("$", alias_name.rsplit(".", 1)[-1])
             step_spec, step_param_name = alias_target.split(".", 1)
             # treat label as a "(cabtype)" specifier?
-<<<<<<< HEAD
             if re.match(r"^\(.+\)$", step_spec):
                 steps = [
                     (label, step)
@@ -548,12 +501,6 @@
                     if (isinstance(step.cargo, Cab) and step.cab == step_spec[1:-1])
                     or (isinstance(step.cargo, Recipe) and step.recipe == step_spec[1:-1])
                 ]
-=======
-            if re.match(r'^\(.+\)$', step_spec):
-                steps = [(label, step) for label, step in self.steps.items()
-                        if (isinstance(step.cargo, Cab) and step.cab == step_spec[1:-1]) or
-                            (isinstance(step.cargo, Recipe) and step.recipe == step_spec[1:-1])]
->>>>>>> 77e8b541
                 wildcards = True
             # treat label as a wildcard?
             elif any(ch in step_spec for ch in "*?["):
@@ -577,13 +524,8 @@
             input_schema = step.inputs.get(step_param_name)
             output_schema = step.outputs.get(step_param_name)
             schema = input_schema or output_schema
-<<<<<<< HEAD
             # if the step was matched by a wildcard, and it doesn't have such a parameter in the schema, or else if it
             # is already explicitly specified, then we don't alias it
-=======
-            # if the step was matched by a wildcard, and it doesn't have such a parameter in the schema, or else if it is
-            # already explicitly specified, then we don't alias it
->>>>>>> 77e8b541
             if wildcards and (schema is None or step_param_name in step.params):
                 continue
             # no a wildcard, but parameter not defined? This is an error
@@ -608,14 +550,10 @@
                         f"recipe '{self.name}': output alias '{alias_name}' is defined more than once", log=self.log
                     )
                 elif output_schema:
-<<<<<<< HEAD
                     raise RecipeValidationError(
                         f"recipe '{self.name}': alias '{alias_name}' refers to both an input and an output",
                         log=self.log,
                     )
-=======
-                    raise RecipeValidationError(f"recipe '{self.name}': alias '{alias_name}' refers to both an input and an output", log=self.log)
->>>>>>> 77e8b541
                 alias_schema = io[alias_name]
                 # now we know it's a multiply-defined input, check for type consistency
                 if alias_schema.dtype != schema.dtype:
@@ -730,14 +668,9 @@
                     step.assign = self.flatten_param_dict(OrderedDict(), step.assign)
                     self.validate_assignments(step.assign, step.assign_based_on, f"{fqname}.{label}")
                 except Exception as exc:
-<<<<<<< HEAD
                     raise StepValidationError(
                         f"error validating step '{label}'", exc, tb=not isinstance(exc, ScabhaBaseException)
                     )
-=======
-                    raise StepValidationError(f"error validating step '{label}'", exc,
-                                tb=not isinstance(exc, ScabhaBaseException))
->>>>>>> 77e8b541
 
             # collect aliases
             self._alias_map = OrderedDict()
@@ -763,7 +696,6 @@
                 for alias_target in alias_list:
                     self._add_alias(name, alias_target)
 
-<<<<<<< HEAD
             # automatically make aliases for step parameters that are unset, and don't have a default, and aren't
             # implict
             for label, step in self.steps.items():
@@ -785,21 +717,6 @@
                             if schema.required and not has_value
                             else ParameterCategory.Obscure,
                         )
-=======
-            # automatically make aliases for step parameters that are unset, and don't have a default, and aren't implict
-            for label, step in self.steps.items():
-                for name, schema in step.inputs_outputs.items():
-                    # does it have a value set
-                    has_value = name in step.params or name in step.cargo.defaults or \
-                                schema.default is not UNSET
-                    if (label, name) not in self._alias_map and not schema.implicit and not has_value:
-                        auto_name = f"{label}.{name}"
-                        if auto_name in self.inputs or auto_name in self.outputs:
-                            raise RecipeValidationError(f"recipe '{self.name}': auto-generated parameter name '{auto_name}' conflicts with another name. Please define an explicit alias for this.", log=log)
-                        self._add_alias(auto_name, (step, label, name),
-                                        category=ParameterCategory.Required if schema.required and not has_value
-                                        else ParameterCategory.Obscure)
->>>>>>> 77e8b541
 
             # these will be re-merged when needed again
             self._inputs_outputs = None
@@ -853,11 +770,7 @@
                     unset_params.add(name)
                 else:
                     own_params[name] = value
-<<<<<<< HEAD
             elif "." not in name:
-=======
-            elif '.' not in name:
->>>>>>> 77e8b541
                 raise ParameterValidationError(f"'{name}' does not refer to a known parameter")
             else:
                 label, subname = name.split(".", 1)
@@ -882,19 +795,11 @@
         subst = SubstitutionNS()
         info = SubstitutionNS(fqname=self.fqname, taskname=self.fqname, label="", label_parts=[], suffix="")
         # mutable=False means these sub-namespaces are not subject to {}-substitutions
-<<<<<<< HEAD
         subst._add_("info", info, nosubst=True)
         subst._add_("self", info, nosubst=True)
         subst._add_("config", self.config, nosubst=True)
         subst._add_("steps", {}, nosubst=True)
         subst._add_("previous", {}, nosubst=True)
-=======
-        subst._add_('info', info, nosubst=True)
-        subst._add_('self', info, nosubst=True)
-        subst._add_('config', self.config, nosubst=True)
-        subst._add_('steps', {}, nosubst=True)
-        subst._add_('previous', {}, nosubst=True)
->>>>>>> 77e8b541
         subst.recipe = SubstitutionNS(**params)
         subst.recipe.log = self.logopts
         if root:
@@ -908,15 +813,9 @@
         else:
             subst_outer = SubstitutionNS()
             info1 = info.copy()
-<<<<<<< HEAD
             subst_outer._add_("info", info1, nosubst=True)
             subst_outer._add_("self", info1, nosubst=True)
             subst_outer._add_("config", self.config, nosubst=True)
-=======
-            subst_outer._add_('info', info1, nosubst=True)
-            subst_outer._add_('self', info1, nosubst=True)
-            subst_outer._add_('config', self.config, nosubst=True)
->>>>>>> 77e8b541
             subst_outer.current = subst.recipe
 
         # update assignments
@@ -1107,26 +1006,15 @@
         if subst is None:
             subst = SubstitutionNS()
             info = SubstitutionNS(fqname=self.fqname)
-<<<<<<< HEAD
             subst._add_("info", info, nosubst=True)
             subst._add_("self", info, nosubst=True)
             subst._add_("config", self.config, nosubst=True)
-=======
-            subst._add_('info', info, nosubst=True)
-            subst._add_('self', info, nosubst=True)
-            subst._add_('config', self.config, nosubst=True)
->>>>>>> 77e8b541
 
             subst.recipe = SubstitutionNS(**params)
             subst.current = subst.recipe
 
-<<<<<<< HEAD
         if "current" in subst:
             subst.current._add_("steps", self._prevalidated_steps, nosubst=True)
-=======
-        if 'current' in subst:
-            subst.current._add_('steps', self._prevalidated_steps, nosubst=True)
->>>>>>> 77e8b541
 
         self.update_assignments(subst, params=params, ignore_subst_errors=True)
 
@@ -1192,18 +1080,12 @@
             loop_tree.add(f"iterating [bold]{self.for_loop.var}[/bold] over {over}")
         if self.steps:
             have_skips = any(step._skip for step in self.steps.values())
-<<<<<<< HEAD
             steps_tree = tree.add(
                 "Steps (note [italic]some steps[/italic] are skipped by default):" if have_skips else "Steps:"
             )
             table = rich.table.Table.grid(
                 "", "", "", padding=(0, 2)
             )  # , show_header=False, show_lines=False, box=rich.box.SIMPLE)
-=======
-            steps_tree = tree.add(f"Steps (note [italic]some steps[/italic] are skipped by default):"
-                                if have_skips else "Steps:")
-            table = rich.table.Table.grid("", "", "", padding=(0,2)) # , show_header=False, show_lines=False, box=rich.box.SIMPLE)
->>>>>>> 77e8b541
             steps_tree.add(table)
             for label, step in self.steps.items():
                 style = "italic" if step._skip else "bold"
@@ -1252,7 +1134,6 @@
                 self._update_aliases(self.for_loop.var, iter_var)
                 # update status display
                 status = None
-<<<<<<< HEAD
                 status_dict = dict(
                     index0=count,
                     index1=count + 1,
@@ -1260,11 +1141,6 @@
                     var=self.for_loop.var,
                     value=iter_var,
                 )
-=======
-                status_dict = dict(index0=count,
-                            index1=count+1, total=len(self._for_loop_values),
-                            var=self.for_loop.var, value=iter_var)
->>>>>>> 77e8b541
                 if self.for_loop.display_status:
                     try:
                         status = self.for_loop.display_status.format(**status_dict)
@@ -1395,21 +1271,12 @@
         info = SubstitutionNS(fqname=self.fqname, label="", label_parts=[], suffix="", taskname=taskname)
         # nosubst=True means these sub-namespaces are not subject to {}-substitutions
         info1 = info.copy()
-<<<<<<< HEAD
         subst._add_("info", info1, nosubst=True)
         subst._add_("self", info1, nosubst=True)
         subst._add_("config", self.config, nosubst=True)
         subst._add_("steps", {}, nosubst=True)
         subst._add_("previous", {}, nosubst=True)
         subst._add_("current", {}, nosubst=True)
-=======
-        subst._add_('info', info1, nosubst=True)
-        subst._add_('self', info1, nosubst=True)
-        subst._add_('config', self.config, nosubst=True)
-        subst._add_('steps', {}, nosubst=True)
-        subst._add_('previous', {}, nosubst=True)
-        subst._add_('current', {}, nosubst=True)
->>>>>>> 77e8b541
 
         subst.recipe = SubstitutionNS(**params)
         subst.recipe.log = self.logopts
@@ -1430,16 +1297,10 @@
         if not backends.initialized:
             try:
                 backend_opts = OmegaConf.merge(stimela.CONFIG.opts.backend, backend)
-<<<<<<< HEAD
                 backend_opts = evaluate_and_substitute_object(
                     backend_opts, subst, recursion_level=-1, location=[self.fqname, "backend"]
                 )
                 if getattr(backend_opts, "verbose", 0):
-=======
-                backend_opts = evaluate_and_substitute_object(backend_opts, subst,
-                                                              recursion_level=-1, location=[self.fqname, "backend"])
-                if getattr(backend_opts, 'verbose', 0):
->>>>>>> 77e8b541
                     opts_yaml = OmegaConf.to_yaml(backend_opts)
                     log_rich_payload(self.log, "initial backend settings are", opts_yaml, syntax="yaml")
                 backend_opts = OmegaConf.to_object(OmegaConf.merge(StimelaBackendSchema, backend_opts))
@@ -1460,13 +1321,9 @@
                         raise RecipeValidationError(f"recipe '{self.name}' has unresolved input '{name}'", log=self.log)
                     self._update_aliases(name, value)
                 elif schema.required and (self.for_loop is None or name != self.for_loop.var):
-<<<<<<< HEAD
                     raise RecipeValidationError(
                         f"recipe '{self.name}' is missing required input '{name}'", log=self.log
                     )
-=======
-                        raise RecipeValidationError(f"recipe '{self.name}' is missing required input '{name}'", log=self.log)
->>>>>>> 77e8b541
 
             # form list of arguments for each invocation of the loop worker
             loop_worker_args = []
@@ -1486,18 +1343,6 @@
                     num_workers = nloop
                 else:
                     num_workers = min(self._for_loop_scatter, nloop)
-<<<<<<< HEAD
-                inital_task_status = f"0/{nloop} complete, {num_workers} workers"
-                task_stats.declare_subtask_status(inital_task_status)
-                with ProcessPoolExecutor(num_workers) as pool:
-                    # submit each iterant to pool
-                    futures = [
-                        pool.submit(self._iterate_loop_worker, *args, subprocess=True, raise_exc=False)
-                        for args in loop_worker_args
-                    ]
-                    # update task stats, since they're recorded independently within each step, as well
-                    # as get any exceptions from the nesting
-=======
 
                 # NOTE(JSKenyon): We don't actually have the runner at this
                 # point so dynamically changing the display based on the
@@ -1507,15 +1352,10 @@
                 # and not a mixture of the two. This chooses the display based
                 # on the backend config at the recipe level - step level
                 # overrides are ignored.
-                backend_opts = OmegaConf.merge(
-                    stimela.CONFIG.opts.backend,
-                    backend
-                )
+                backend_opts = OmegaConf.merge(stimela.CONFIG.opts.backend, backend)
                 requested_backends = backend_opts.select
                 if isinstance(requested_backends, (list, ListConfig)):
-                    selected_backend = next(
-                        b for b in requested_backends if backend_opts[b].enable
-                    )
+                    selected_backend = next(b for b in requested_backends if backend_opts[b].enable)
                 else:
                     selected_backend = requested_backends
 
@@ -1543,12 +1383,7 @@
                     # submit each iterant to pool
                     futures = []
                     for args in loop_worker_args:
-                        future = pool.submit(
-                            self._iterate_loop_worker,
-                            *args,
-                            subprocess=True,
-                            raise_exc=False
-                        )
+                        future = pool.submit(self._iterate_loop_worker, *args, subprocess=True, raise_exc=False)
                         futures.append(future)
 
                     # Re-enable display after pool creation.
@@ -1556,9 +1391,7 @@
                         display.set_display_style(display_style)
                         display.enable()
                     # Set status on scatter subtask once display is re-enabled.
-                    task_stats.declare_subtask_status(
-                        f"0/{nloop} complete, {num_workers} workers"
-                    )
+                    task_stats.declare_subtask_status(f"0/{nloop} complete, {num_workers} workers")
 
                     # Start a thread to monitor resource usage.
                     monitor = task_stats.MonitorThread()
@@ -1567,7 +1400,6 @@
                     # update task stats, since they're recorded independently
                     # within each step, as well as get any exceptions from the
                     # nested steps/recipes.
->>>>>>> 77e8b541
                     errors = []
                     nfail = ncomplete = 0
                     for f in as_completed(futures):
@@ -1601,11 +1433,7 @@
             # else just iterate directly
             else:
                 for args in loop_worker_args:
-<<<<<<< HEAD
-                    _, _, _, outputs, _, _ = self._iterate_loop_worker(*args, raise_exc=True)
-=======
                     _, _, _, outputs, _, _, _ = self._iterate_loop_worker(*args, raise_exc=True)
->>>>>>> 77e8b541
 
             # either way, outputs contains output aliases from the last iteration
             params.update(**outputs)
