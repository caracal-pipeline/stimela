import copy
import logging
import os
import os.path
import shutil
import time
from collections import OrderedDict
from contextlib import nullcontext
from dataclasses import dataclass
from typing import Any, Dict, List, Optional

from omegaconf import DictConfig, OmegaConf
from omegaconf.errors import OmegaConfBaseException
from rich.markup import escape

import scabha.exceptions
import stimela
from scabha.basetypes import UNSET, Placeholder, SkippedOutput
from scabha.exceptions import SubstitutionError, SubstitutionErrorList
from scabha.substitutions import SubstitutionNS
from scabha.validate import Unresolved, evaluate_and_substitute_object, join_quote
from stimela import log_exception, stimelogging, task_stats
<<<<<<< HEAD
from stimela.backends import StimelaBackendSchema, runner
from stimela.config import EmptyDictDefault, EmptyListDefault
from stimela.exceptions import (
    AssignmentError,
    BackendError,
    ScabhaBaseException,
    StepValidationError,
    StimelaCabRuntimeError,
)
from stimela.stimelogging import log_rich_payload

=======
from stimela.display.display import display
from stimela.stimelogging import log_rich_payload
from stimela.backends import StimelaBackendSchema, runner
from stimela.exceptions import *
import scabha.exceptions
from scabha.exceptions import SubstitutionError, SubstitutionErrorList
from scabha.validate import evaluate_and_substitute, evaluate_and_substitute_object, Unresolved, join_quote
from scabha.substitutions import SubstitutionNS, substitutions_from
from scabha.basetypes import UNSET, Placeholder, MS, File, Directory, SkippedOutput
>>>>>>> 77e8b541
from .cab import Cab, get_cab_schema

Conditional = Optional[str]


def resolve_dotted_reference(key, base, current, context):
    """helper function to look up a key like a.b.c in a nested dict-like structure"""
    path = key.split(".")
    if path[0]:
        section = base
    else:
        if not current:
            raise NameError(f"{context}: leading '.' not permitted here")
        section = current
        path = path[1:]
        if not path:
            raise NameError(f"{context}: '.' not permitted")
    varname = path[-1]
    for element in path[:-1]:
        if not element:
            raise NameError(f"{context}: '..' not permitted")
        if element in section:
            section = section[element]
        else:
            raise NameError(f"{context}: '{element}' in '{key}' is not a valid config section")
    return section, varname


OUTPUTS_EXISTS = "exist"
OUTPUTS_FRESH = "fresh"


@dataclass
class Step:
    """Represents one processing step of a recipe"""
<<<<<<< HEAD

    cab: Optional[Any] = None  # if not None, this step is a cab and this is the cab name
    recipe: Optional[Any] = None  # if not None, this step is a nested recipe
    params: Dict[str, Any] = EmptyDictDefault()  # assigns parameter values
    info: Optional[str] = None  # comment or info string
    skip: Optional[str] = None  # if this evaluates to True, step is skipped.
    skip_if_outputs: Optional[str] = None  # skip if outputs "exist' or "fresh"
=======
    cab: Optional[Any] = None                       # if not None, this step is a cab and this is the cab name
    recipe: Optional[Any] = None                    # if not None, this step is a nested recipe
    params: Dict[str, Any] = EmptyDictDefault()     # assigns parameter values
    info: Optional[str] = None                      # comment or info string
    skip: Optional[str] = None                      # if this evaluates to True, step is skipped.
    skip_if_outputs: Optional[str] = None           # skip if outputs "exist' or "fresh"
>>>>>>> 77e8b541
    tags: List[str] = EmptyListDefault()

    name: str = ""  # step's internal name
    fqname: str = ""  # fully-qualified name e.g. recipe_name.step_label

    assign: Dict[str, Any] = EmptyDictDefault()  # assigns recipe-level variables when step is executed

    assign_based_on: Dict[str, Any] = EmptyDictDefault()
    # assigns recipe-level variables when step is executed based on value of another variable

    # optional backend settings
    backend: Optional[Dict[str, Any]] = None

    def __post_init__(self):
        self.fqname = self.fqname or self.name
        if not bool(self.cab) and not bool(self.recipe):
            raise StepValidationError(f"step '{self.name}': step must specify either a cab or a nested recipe")
        if bool(self.cab) == bool(self.recipe):
            raise StepValidationError(f"step '{self.name}': step can't specify both a cab and a nested recipe")
        self.cargo = self.config = None
        self.tags = set(self.tags)
        # check backend setting
        if self.backend:
            try:
                OmegaConf.merge(StimelaBackendSchema, self.backend)
            except OmegaConfBaseException as exc:
                raise StepValidationError(f"step '{self.name}': invalid backend setting", exc)
        # convert params into standard dict, else lousy stuff happens when we insert non-standard objects
        if isinstance(self.params, DictConfig):
            self.params = OmegaConf.to_container(self.params)
        # after (pre)validation, this contains parameter values
        self.validated_params = None
        # parameters protected from assignment (because they've been set on the command line, presumably)
        self._assignment_overrides = set()
        if self.skip_if_outputs and self.skip_if_outputs not in (OUTPUTS_EXISTS, OUTPUTS_FRESH):
            raise StepValidationError(f"step '{self.name}': invalid 'skip_if_outputs={self.skip_if_outputs}' setting")
        # the "skip" attribute is reevaluated at runtime since it may contain substitutions, but if it's set to a bool
        # constant, self._skip will be preset already
        # validate skip attribute
        if self.skip in {"True", "true", "1"}:
            self._skip = True
        elif self.skip in {"False", "false", "0", "", None}:
            self._skip = False
        else:
            # otherwise, self._skip stays at None, and will be re-evaluated at runtime
            self._skip = None

    def summary(self, params=None, recursive=True, ignore_missing=False, inputs=True, outputs=True):
        summary_params = OrderedDict()
        for name, value in (params or self.validated_params or self.params).items():
            schema = self.cargo.inputs_outputs[name]
            if (inputs and (schema.is_input or schema.is_named_output)) or (outputs and schema.is_output):
                summary_params[name] = value
        return self.cargo and self.cargo.summary(
            recursive=recursive, params=summary_params, ignore_missing=ignore_missing
        )

    @property
    def finalized(self):
        return self.cargo is not None

    @property
    def missing_params(self):
<<<<<<< HEAD
        return OrderedDict(
            [
                (name, schema)
                for name, schema in self.cargo.inputs_outputs.items()
                if schema.required and name not in self.validated_params
            ]
        )
=======
        return OrderedDict([(name, schema) for name, schema in self.cargo.inputs_outputs.items()
                            if schema.required and name not in self.validated_params])
>>>>>>> 77e8b541

    @property
    def invalid_params(self):
        return [name for name, value in self.validated_params.items() if isinstance(value, scabha.exceptions.Error)]

    @property
    def unresolved_params(self):
        return [
            name
            for name, value in self.validated_params.items()
            if isinstance(value, Unresolved) and not isinstance(value, Placeholder)
        ]

    @property
    def inputs(self):
        return self.cargo.inputs

    @property
    def outputs(self):
        return self.cargo.outputs

    @property
    def inputs_outputs(self):
        return self.cargo.inputs_outputs

    @property
    def log(self):
        """Logger object passed from cargo"""
        return self.cargo and self.cargo.log

    @property
    def logopts(self):
        """Logger options passed from cargo"""
        return self.cargo and self.cargo.logopts

    @property
    def nesting(self):
        """Logger object passed from cargo"""
        return self.cargo and self.cargo.nesting

    def update_parameter(self, name, value):
        self.params[name] = value

    def unset_parameter(self, name):
        if name in self.params:
            del self.params[name]

    def update_log_options(self, **options):
        from .recipe import Recipe

        for setting, value in options.items():
            try:
                self.logopts[setting] = value
            except Exception as exc:
                raise AssignmentError(f"invalid {self.fqname}.log.{setting} setting", exc)
        # propagate to children
        if isinstance(self.cargo, Recipe):
            self.cargo.update_log_options(**options)

    _instantiated_cabs = {}

    def finalize(self, config=None, log=None, fqname=None, backend=None, nesting=0):
        from .recipe import Recipe, RecipeSchema

        if not self.finalized:
            if fqname is not None:
                self.fqname = fqname
            self.config = config = config or stimela.CONFIG

            # if recipe, validate the recipe with our parameters
            if self.recipe:
                # first, if it is a string, look it up in library
                recipe_name = f"{self.fqname}:recipe"
                if type(self.recipe) is str:
                    recipe_name = f"nested recipe '{self.recipe}'"
                    # undotted name -- look in lib.recipes
                    if "." not in self.recipe:
                        if self.recipe not in self.config.lib.recipes:
                            raise StepValidationError(f"recipe '{self.recipe}' not found in lib.recipes")
                        self.recipe = self.config.lib.recipes[self.recipe]
                    # dotted name -- look in config
                    else:
<<<<<<< HEAD
                        section, var = resolve_dotted_reference(
                            self.recipe, config, current=None, context=f"step '{self.name}'"
                        )
=======
                        section, var = resolve_dotted_reference(self.recipe, config, current=None, context=f"step '{self.name}'")
>>>>>>> 77e8b541
                        if var not in section:
                            raise StepValidationError(f"recipe '{self.recipe}' not found")
                        self.recipe = section[var]
                    # self.recipe is now hopefully a DictConfig or a Recipe object, so fall through below to validate it
                # instantiate from omegaconf object, if needed
                if type(self.recipe) is DictConfig:
                    try:
                        self.recipe = Recipe(**OmegaConf.unsafe_merge(RecipeSchema.copy(), self.recipe))
                    except OmegaConfBaseException as exc:
                        raise StepValidationError(f"error in recipe '{recipe_name}", exc)
                elif not isinstance(self.recipe, Recipe):
                    raise StepValidationError(
                        f"recipe field must be a string or a nested recipe, got {type(self.recipe)}"
                    )
                self.cargo = self.recipe
            else:
                if type(self.cab) is str:
                    if self.cab in self._instantiated_cabs:
                        self.cargo = copy.copy(self._instantiated_cabs[self.cab])
                    else:
                        if self.cab not in self.config.cabs:
                            raise StepValidationError(f"unknown cab '{self.cab}'")
                        try:
                            self._instantiated_cabs[self.cab] = Cab(**config.cabs[self.cab])
                            self.cargo = copy.copy(self._instantiated_cabs[self.cab])
                        except Exception as exc:
                            raise StepValidationError(f"error in cab '{self.cab}'", exc)
                else:
                    if type(self.cab) is DictConfig:
                        cab_name = f"{self.fqname}:cab"
                        try:
                            self.cab = Cab(**OmegaConf.unsafe_merge(get_cab_schema().copy(), self.cab))
                        except OmegaConfBaseException as exc:
                            raise StepValidationError(f"error in cab '{cab_name}", exc)
                    elif not isinstance(self.cab, Cab):
                        raise StepValidationError(f"cab field must be a string or an inline cab, got {type(self.cab)}")
                    self.cargo = self.cab
            self.cargo.name = self.cargo.name or self.name

            # flatten parameters
            self.cargo.apply_dynamic_schemas(self.params)
            self.params = self.cargo.flatten_param_dict(OrderedDict(), self.params)

            # if logger is not provided, then init one
            if log is None:
                log = stimela.logger().getChild(self.fqname)
                log.propagate = False

            # finalize the cargo
            self.cargo.finalize(config, log=log, fqname=self.fqname, backend=backend, nesting=nesting)

            # build dictionary of defaults from cargo
<<<<<<< HEAD
            self.defaults = {
                name: schema.default
                for name, schema in self.cargo.inputs_outputs.items()
                if schema.default is not UNSET and not isinstance(schema.default, Unresolved)
            }
=======
            self.defaults = {name: schema.default for name, schema in self.cargo.inputs_outputs.items()
                             if schema.default is not UNSET and not isinstance(schema.default, Unresolved) }
>>>>>>> 77e8b541
            self.defaults.update(**self.cargo.defaults)

            # set missing parameters from defaults
            for name, value in self.defaults.items():
                if name not in self.params:
                    self.params[name] = value

            # check for valid backend
<<<<<<< HEAD
            backend_opts = OmegaConf.to_object(
                OmegaConf.merge(StimelaBackendSchema, backend or {}, self.cargo.backend or {}, self.backend or {})
            )
=======
            backend_opts = OmegaConf.to_object(OmegaConf.merge(
                StimelaBackendSchema,
                backend or {},
                self.cargo.backend or {},
                self.backend or {}))
>>>>>>> 77e8b541
            runner.validate_backend_settings(backend_opts, log=log)

    def prevalidate(self, subst: Optional[SubstitutionNS] = None, root=False, backend=None):
        self.finalize(backend=backend)
        # apply dynamic schemas
        params = self.params
        if self.cargo.has_dynamic_schemas:
            # prevalidate in order to resolve substitutions in existing parameters
            params = self.cargo.prevalidate(params, subst, root=root)
            self.cargo.apply_dynamic_schemas(params, subst)
            # will prevvalidate again below based on these updated schemas
        # validate cab or recipe
        params = self.validated_params = self.cargo.prevalidate(params, subst, root=root)
        # add missing outputs
        for name, schema in self.cargo.outputs.items():
            if name not in params and schema.required:
                params[name] = UNSET(name)
        self.log.debug(
            f"{self.cargo.name}: {len(self.missing_params)} missing, "
            f"{len(self.invalid_params)} invalid and "
            f"{len(self.unresolved_params)} unresolved parameters"
        )
        if self.invalid_params:
            raise StepValidationError(
                f"step '{self.name}': {self.cargo.name} has the following invalid parameters: "
                f"{join_quote(self.invalid_params)}"
            )
        return params

    def log_summary(self, level, title, color=None, ignore_missing=True, inputs=False, outputs=False):
        extra = dict(color=color)
        if self.log.isEnabledFor(level):
            self.log.log(level, f"### {title}", extra=extra)
            for line in self.summary(recursive=False, inputs=inputs, outputs=outputs, ignore_missing=ignore_missing):
                self.log.log(level, escape(line), extra=extra)

    def log_exception(self, exc, severity="error", log=None):
        log_exception(exc, severity=severity, log=log or self.log)

    def assign_value(self, key: str, value: Any, override: bool = False):
        """assigns parameter value or nested variable value to this step

        Args:
            key (str): name
            value (Any): value
            override (bool): If True, value will override all future assignments (used for command-line overrides)
                             Defaults to False.
        """
        # ignore assignment if an override assignment was done earlier
        if key in self._assignment_overrides and not override:
            return
        if override:
            self._assignment_overrides.add(key)
        # assigning parameter directly? Add to self.params
        if key in self.inputs_outputs:
            self.params[key] = value
            # and remove from prevalidated params
            if self.validated_params and key in self.validated_params:
                del self.validated_params[key]
        # else delegate to cargo to assign
        else:
            try:
                self.cargo.assign_value(key, value, override=override)
            except ScabhaBaseException as exc:
                raise AssignmentError(f"{self.name}: invalid assignment {key}={value}", exc)

    def build(self, backend=None, rebuild=False, build_skips=False, log: Optional[logging.Logger] = None):
        # skipping step? ignore the build
        if self.skip is True and not build_skips:
            return
        backend = OmegaConf.merge(backend or {}, self.cargo.backend or {}, self.backend or {})
        log = log or self.log
        # recurse into sub-recipe
        from .recipe import Recipe

        if type(self.cargo) is Recipe:
            return self.cargo.build(backend, rebuild=rebuild, build_skips=build_skips, log=log)
        # else build
        else:
            # validate backend settings and call the build function
            try:
                backend_opts = OmegaConf.merge(self.config.opts.backend, backend)
                if getattr(backend_opts, "verbose", 0):
                    opts_yaml = OmegaConf.to_yaml(backend_opts)
                    log_rich_payload(self.log, "effective backend settings are", opts_yaml, syntax="yaml")
                backend_opts = OmegaConf.to_object(OmegaConf.merge(stimela.CONFIG.opts.backend, backend_opts))
                backend_runner = runner.validate_backend_settings(backend_opts, log=log)
            except Exception as exc:
                newexc = BackendError("error validating backend settings", exc)
                raise newexc from None
            log.info(f"building image for step '{self.fqname}' using the {backend_runner.backend_name} backend")
            with task_stats.declare_subtask(self.name):
                return backend_runner.build(self.cargo, log=log, rebuild=rebuild)

<<<<<<< HEAD
    def run(
        self,
        backend: Optional[Dict] = None,
        subst: Optional[Dict[str, Any]] = None,
        is_outer_step: bool = False,
        parent_log: Optional[logging.Logger] = None,
    ) -> Dict[str, Any]:
=======

    def run(self, backend: Optional[Dict] = None, subst: Optional[Dict[str, Any]] = None,
            is_outer_step: bool=False,
            parent_log: Optional[logging.Logger] = None) -> Dict[str, Any]:
>>>>>>> 77e8b541
        """executes the step

        Args:
            backend (Dict, optional): Backend settings inherited from parent.
            subst (Dict[str, Any], optional): Substitution namespace. Defaults to None.
            parent_log (logging.Logger, optional): parent logger for parent-related messages. Defaults to using the
                step logger if not supplied.

        Raises:
            StepValidationError: _description_
            StepValidationError: _description_
            StepValidationError: _description_
            StimelaCabRuntimeError: _description_
            RuntimeError: _description_
            StepValidationError: _description_

        Returns:
            Dict[str, Any]: step outputs
        """

        from .recipe import Recipe

        # some messages go to the parent logger -- if not defined, default to our own logger
        if parent_log is None:
            parent_log = self.log

        backend = OmegaConf.merge(backend or {}, self.cargo.backend or {}, self.backend or {})

        # validate backend settings
        try:
            backend_opts = OmegaConf.merge(self.config.opts.backend, backend)
<<<<<<< HEAD
            backend_opts = evaluate_and_substitute_object(
                backend_opts, subst, recursion_level=-1, location=[self.fqname, "backend"]
            )
=======
            backend_opts = evaluate_and_substitute_object(backend_opts, subst,
                                                          recursion_level=-1, location=[self.fqname, "backend"])
>>>>>>> 77e8b541
            if not is_outer_step and backend_opts.verbose:
                opts_yaml = OmegaConf.to_yaml(backend_opts)
                log_rich_payload(self.log, "current backend settings are", opts_yaml, syntax="yaml")
            backend_opts = OmegaConf.merge(StimelaBackendSchema, backend_opts)
            backend_opts = OmegaConf.to_object(backend_opts)
            backend_runner = runner.validate_backend_settings(backend_opts, log=self.log)
        except Exception as exc:
            newexc = BackendError("error validating backend settings", exc)
            raise newexc from None

        # if step is being explicitly skipped, omit from profiling, and drop info/warning messages to debug level
        explicit_skip = self.skip is True
        if explicit_skip:
            context = nullcontext()
            parent_log_info = parent_log_warning = parent_log.debug
        else:
            context = task_stats.declare_subtask(self.name)
            stimelogging.declare_chapter(f"{self.fqname}")
            parent_log_info, parent_log_warning = parent_log.info, parent_log.warning

        if self.validated_params is None:
            self.prevalidate(self.params)

        with context:
            # evaluate the skip attribute (it can be a formula and/or a {}-substititon)
            skip = self._skip
            if self._skip is None and subst is not None:
<<<<<<< HEAD
                skip = evaluate_and_substitute_object(self.skip, subst, location=[self.fqname, "skip"])
=======
                skip = evaluate_and_substitute_object(self.skip, subst,
                                                      location=[self.fqname, "skip"])
>>>>>>> 77e8b541
                if skip is UNSET:  # skip: =IFSET(recipe.foo) will return UNSET
                    skip = False
                self.log.debug(f"dynamic skip attribute evaluation returns {skip}")
                # formulas with unset variables return UNSET instance
                if isinstance(skip, UNSET):
                    if skip.errors:
                        raise StepValidationError(f"{self.fqname}.skip: error evaluating '{self.skip}'", skip.errors)
                    else:
                        raise StepValidationError(
                            f"{self.fqname}.skip: error evaluating '{self.skip}'",
                            SubstitutionError(f"unknown variable '{skip.value}'"),
                        )

            # Since prevalidation will have populated default values for potentially missing parameters, use those
            # values. For parameters that aren't missing, use whatever value that was suplied. {reserve order of
            # specified params, to allow ordered substitutions to occur
            params = self.params.copy()
            params.update([(key, value) for key, value in self.validated_params.items() if key not in params])

            skip_warned = False  # becomes True when warnings are given

            self.log.debug(f"validating inputs {subst and list(subst.keys())}")
            validated = None
            try:
                params = self.cargo.validate_inputs(
                    params, loosely=skip, remote_fs=backend_runner.is_remote_fs, subst=subst
                )
                validated = True

            except ScabhaBaseException as exc:
                severity = "warning" if skip else "error"
                level = logging.WARNING if skip else logging.ERROR
                if not exc.logged and not explicit_skip:
                    if type(exc) is SubstitutionErrorList:
<<<<<<< HEAD
                        self.log_exception(
                            StepValidationError("unresolved {}-substitution(s) in inputs:", exc.nested),
                            severity=severity,
                        )
                        # for err in exc.errors:
                        #     self.log.log(level, f"  {err}")
                    else:
                        self.log_exception(StepValidationError("error validating inputs:", exc), severity=severity)
=======
                        self.log_exception(StepValidationError(f"unresolved {{}}-substitution(s) in inputs:", exc.nested),
                                           severity=severity)
                        # for err in exc.errors:
                        #     self.log.log(level, f"  {err}")
                    else:
                        self.log_exception(StepValidationError(f"error validating inputs:", exc),
                                           severity=severity)
>>>>>>> 77e8b541
                    exc.logged = True
                if not explicit_skip:
                    self.log_summary(level, "summary of inputs follows", color="WARNING", inputs=True)
                # raise up, unless step is being skipped
                if skip:
                    parent_log_warning("since the step is being skipped, this is not fatal")
                    skip_warned = True
                else:
                    raise

            self.validated_params.update(**params)

            # log inputs
            if validated and not skip:
                self.log_summary(logging.INFO, "validated inputs", color="GREEN", ignore_missing=True, inputs=True)
                if subst is not None:
                    subst.current = params

            ## check for (a) invalid params (b) unresolved inputs
            # (c) unresolved outputs of File/MS/Directory type
            invalid = self.invalid_params
            for name in self.unresolved_params:
                schema = self.cargo.inputs_outputs[name]
                if schema.is_input or schema.is_named_output:
                    invalid.append(name)
            if invalid:
                if skip:
                    parent_log_warning(f"invalid inputs: {join_quote(invalid)}")
                    if not skip_warned:
                        parent_log_warning("since the step was skipped, this is not fatal")
                        skip_warned = True
                else:
                    raise StepValidationError(
                        f"step '{self.name}': invalid inputs: {join_quote(invalid)}", log=self.log
                    )

            ## check if we need to skip based on existing/fresh file outputs
            skip_if_outputs = self.skip_if_outputs
            # don't check if skipping anyway
            if skip:
                skip_if_outputs = None
            # don't check if remote filesystem
            elif backend_runner.is_remote_fs:
                parent_log_info(f"ignoring skip_if_outputs: {skip_if_outputs} because backend has remote filesystem")
                skip_if_outputs = None
            # don't check if force-disabled
            elif (skip_if_outputs == OUTPUTS_EXISTS and stimela.CONFIG.opts.disable_skips.exist) or (
                skip_if_outputs == OUTPUTS_FRESH and stimela.CONFIG.opts.disable_skips.fresh
            ):
                parent_log_info(f"ignoring skip_if_outputs: {skip_if_outputs} because it has been force-disabled")
                skip_if_outputs = None

            ## if skip on fresh outputs is in effect, find mtime of most recent input
            if skip_if_outputs:
                # max_mtime will remain 0 if we're not echecking for freshness, or if there are no file-type inputs
                max_mtime, max_mtime_path = 0, None
                if skip_if_outputs == OUTPUTS_FRESH:
                    parent_log_info("checking if file-type outputs of step are fresh")
                    for name, value in params.items():
                        schema = self.inputs_outputs[name]
                        if schema.is_input and not schema.skip_freshness_checks:
                            if schema.is_file_type:
                                values = [value]
                            elif schema.is_file_list_type:
                                values = value
                            else:
                                continue
                            for filename in values:
                                if type(filename) is str and os.path.exists(filename):
                                    mtime = os.path.getmtime(filename)
                                    if mtime > max_mtime:
                                        max_mtime = mtime
                                        max_mtime_path = filename
                    if max_mtime:
                        parent_log_info(f"  most recently modified input is {max_mtime_path} ({time.ctime(max_mtime)})")
                else:
                    parent_log_info("checking if file-type outputs of step exist")

                ## now go through outputs -- all_exist flag will be cleared if we find one that doesn't exist,
                ## or is older than an input
                all_exist = True
                for name, schema in self.outputs.items():
                    # ignore outputs not in params (implicit outputs will be already in there thanks to validation
                    # above)
                    if name in params:
                        # check for files or lists of files, and skip otherwise
                        if schema.is_file_type:
                            filenames = [params[name]]
                        elif schema.is_file_list_type:
                            filenames = params[name]
                            # empty list of files treated as non-existing output
                            if not filenames:
                                if schema.must_exist:
                                    all_exist = False
                                    parent_log_info(f"  {name}: no existing file(s)")
                                    break  # abort the check
                                else:
                                    parent_log_info(f"  {name}: no existing file(s), but they are not required")
                                    continue
                        else:
                            continue  # go on to next parameter
                        # collect messages rather than logging them directly, to avoid log diarrhea for long file lists
                        messages = []
                        # ok, we have a list of files to check
                        for num, value in enumerate(filenames):
                            if type(value) is not str:  # skip funny values that aren't strings
                                continue
                            # form up label for messages
                            label = f"{name}[{num}]" if schema.is_file_list_type else name
                            if os.path.exists(value):
                                # max_mtime==0 means we're only checking for existence, not freshness
                                if max_mtime:
                                    if schema.skip_freshness_checks:
                                        messages.append(f"{label} = {value} marked as skipped from freshness checks")
                                    else:
                                        mtime = os.path.getmtime(value)
                                        if mtime < max_mtime:
                                            parent_log_info(f"{label} = {value} is not fresh")
                                            all_exist = False
                                            break
                                        else:
                                            messages.append(f"{label} = {value} is fresh")
                                else:
                                    messages.append(f"{label} = {value} exists")
                            elif schema.must_exist is not False:
                                all_exist = False
                                parent_log_info(f"  {label} = {value} doesn't exist")
                                break
                            else:
                                messages.append(f"{label} = {value} doesn't exist, but is not required to")
                        # abort the checks if we encountered a fail
                        if not all_exist:
                            break
                        # else log the collected messages
                        if len(messages) > 2:
                            messages = [messages[0], "  ...", messages[-1]]
                        for msg in messages:
                            parent_log_info(f"  {msg}")
                if all_exist:
                    parent_log_info("all required outputs are OK, skipping this step")
                    skip = True

            if not skip:
                # check for outputs that need removal
                if not backend_runner.is_remote_fs:
                    for name, schema in self.outputs.items():
                        if name in params and schema.path_policies.remove_if_exists and schema.is_file_type:
                            path = params[name]
                            if type(path) is str and os.path.exists(path):
                                if os.path.isdir(path) and not os.path.islink(path):
                                    shutil.rmtree(path)
                                else:
                                    os.unlink(path)

                if type(self.cargo) is Recipe:
                    self.cargo._run(params, subst, backend=backend)
                elif type(self.cargo) is Cab:
<<<<<<< HEAD
                    cabstat = backend_runner.run(
                        self.cargo, params=params, log=self.log, subst=subst, fqname=self.fqname
                    )
=======
                    if backend_runner.backend_name == "kube":
                        display.set_display_style("kube")
                    elif backend_runner.is_remote:
                        display.set_display_style("slurm")
                    else:
                        display.set_display_style("local")
                    cabstat = backend_runner.run(self.cargo, params=params, log=self.log, subst=subst, fqname=self.fqname)
>>>>>>> 77e8b541
                    # check for runstate
                    if cabstat.success is False:
                        raise StimelaCabRuntimeError(f"error running cab '{self.cargo.name}'", cabstat.errors)
                    for msg in cabstat.warnings:
                        self.log.warning(f"cab '{self.cargo.name}': {msg}")
                    params.update(**cabstat.outputs)
                else:
                    raise RuntimeError("step '{self.name}': unknown cargo type")
            else:
                if self._skip is None and subst is not None:
                    parent_log_info("skipping step based on conditonal settings")
                else:
                    parent_log.debug("skipping step based on explicit setting")

            self.log.debug("validating outputs")
            validated = False

            try:
                params = self.cargo.validate_outputs(
                    params, loosely=skip, remote_fs=backend_runner.is_remote_fs, subst=subst
                )
                validated = True
            except ScabhaBaseException as exc:
                severity = "warning" if skip else "error"
                level = logging.WARNING if self.skip else logging.ERROR
                if not exc.logged:
                    if type(exc) is SubstitutionErrorList:
                        self.log_exception(
                            StepValidationError("unresolved {}-substitution(s) in outputs:", exc.nested),
                            severity=severity,
                        )
                        # for err in exc.errors:
                        #     self.log.log(level, f"  {err}")
                    else:
                        self.log_exception(StepValidationError("error validating outputs:", exc), severity=severity)
                    exc.logged = True
                # raise up, unless step is being skipped
                if skip:
                    self.log.warning("since the step was skipped, this is not fatal")
                else:
                    self.log_summary(level, "failed outputs", color="WARNING", inputs=False, outputs=True)
                    raise

            if validated:
                self.validated_params.update(**params)
                if subst is not None:
                    subst.current._merge_(params)
                self.log_summary(logging.DEBUG, "validated outputs", ignore_missing=True, outputs=True)

            # bomb out if an output was invalid
<<<<<<< HEAD
            invalid = [
                name
                for name in self.invalid_params + self.unresolved_params
                if name in self.cargo.outputs and self.cargo.outputs[name].required is not False
            ]
=======
            invalid = [name for name in self.invalid_params + self.unresolved_params
                        if name in self.cargo.outputs and self.cargo.outputs[name].required is not False]
>>>>>>> 77e8b541
            if invalid:
                if skip:
                    parent_log_warning(f"invalid outputs: {join_quote(invalid)}")
                    parent_log_warning(
                        "since the step was skipped, this is not treated as an error for now, but may cause errors "
                        "downstream"
                    )
                    for key in invalid:
                        params[key] = SkippedOutput(key)
                else:
                    # check if invalid steps are due to subrecipe with skipped steps, ignpre those
                    truly_invalid = [name for name in invalid if not isinstance(params.get(name), SkippedOutput)]
                    if truly_invalid:
                        raise StepValidationError(f"invalid outputs: {join_quote(truly_invalid)}", log=self.log)
                    parent_log_warning(f"invalid outputs: {join_quote(invalid)}")
                    parent_log_warning(
                        "since some sub-steps were skipped, this is not treated as an error for now, but may cause "
                        "errors downstream"
                    )

        return params<|MERGE_RESOLUTION|>--- conflicted
+++ resolved
@@ -20,9 +20,9 @@
 from scabha.substitutions import SubstitutionNS
 from scabha.validate import Unresolved, evaluate_and_substitute_object, join_quote
 from stimela import log_exception, stimelogging, task_stats
-<<<<<<< HEAD
 from stimela.backends import StimelaBackendSchema, runner
 from stimela.config import EmptyDictDefault, EmptyListDefault
+from stimela.display.display import display
 from stimela.exceptions import (
     AssignmentError,
     BackendError,
@@ -32,17 +32,6 @@
 )
 from stimela.stimelogging import log_rich_payload
 
-=======
-from stimela.display.display import display
-from stimela.stimelogging import log_rich_payload
-from stimela.backends import StimelaBackendSchema, runner
-from stimela.exceptions import *
-import scabha.exceptions
-from scabha.exceptions import SubstitutionError, SubstitutionErrorList
-from scabha.validate import evaluate_and_substitute, evaluate_and_substitute_object, Unresolved, join_quote
-from scabha.substitutions import SubstitutionNS, substitutions_from
-from scabha.basetypes import UNSET, Placeholder, MS, File, Directory, SkippedOutput
->>>>>>> 77e8b541
 from .cab import Cab, get_cab_schema
 
 Conditional = Optional[str]
@@ -78,7 +67,6 @@
 @dataclass
 class Step:
     """Represents one processing step of a recipe"""
-<<<<<<< HEAD
 
     cab: Optional[Any] = None  # if not None, this step is a cab and this is the cab name
     recipe: Optional[Any] = None  # if not None, this step is a nested recipe
@@ -86,14 +74,6 @@
     info: Optional[str] = None  # comment or info string
     skip: Optional[str] = None  # if this evaluates to True, step is skipped.
     skip_if_outputs: Optional[str] = None  # skip if outputs "exist' or "fresh"
-=======
-    cab: Optional[Any] = None                       # if not None, this step is a cab and this is the cab name
-    recipe: Optional[Any] = None                    # if not None, this step is a nested recipe
-    params: Dict[str, Any] = EmptyDictDefault()     # assigns parameter values
-    info: Optional[str] = None                      # comment or info string
-    skip: Optional[str] = None                      # if this evaluates to True, step is skipped.
-    skip_if_outputs: Optional[str] = None           # skip if outputs "exist' or "fresh"
->>>>>>> 77e8b541
     tags: List[str] = EmptyListDefault()
 
     name: str = ""  # step's internal name
@@ -157,7 +137,6 @@
 
     @property
     def missing_params(self):
-<<<<<<< HEAD
         return OrderedDict(
             [
                 (name, schema)
@@ -165,10 +144,6 @@
                 if schema.required and name not in self.validated_params
             ]
         )
-=======
-        return OrderedDict([(name, schema) for name, schema in self.cargo.inputs_outputs.items()
-                            if schema.required and name not in self.validated_params])
->>>>>>> 77e8b541
 
     @property
     def invalid_params(self):
@@ -251,13 +226,9 @@
                         self.recipe = self.config.lib.recipes[self.recipe]
                     # dotted name -- look in config
                     else:
-<<<<<<< HEAD
                         section, var = resolve_dotted_reference(
                             self.recipe, config, current=None, context=f"step '{self.name}'"
                         )
-=======
-                        section, var = resolve_dotted_reference(self.recipe, config, current=None, context=f"step '{self.name}'")
->>>>>>> 77e8b541
                         if var not in section:
                             raise StepValidationError(f"recipe '{self.recipe}' not found")
                         self.recipe = section[var]
@@ -310,16 +281,11 @@
             self.cargo.finalize(config, log=log, fqname=self.fqname, backend=backend, nesting=nesting)
 
             # build dictionary of defaults from cargo
-<<<<<<< HEAD
             self.defaults = {
                 name: schema.default
                 for name, schema in self.cargo.inputs_outputs.items()
                 if schema.default is not UNSET and not isinstance(schema.default, Unresolved)
             }
-=======
-            self.defaults = {name: schema.default for name, schema in self.cargo.inputs_outputs.items()
-                             if schema.default is not UNSET and not isinstance(schema.default, Unresolved) }
->>>>>>> 77e8b541
             self.defaults.update(**self.cargo.defaults)
 
             # set missing parameters from defaults
@@ -328,17 +294,9 @@
                     self.params[name] = value
 
             # check for valid backend
-<<<<<<< HEAD
             backend_opts = OmegaConf.to_object(
                 OmegaConf.merge(StimelaBackendSchema, backend or {}, self.cargo.backend or {}, self.backend or {})
             )
-=======
-            backend_opts = OmegaConf.to_object(OmegaConf.merge(
-                StimelaBackendSchema,
-                backend or {},
-                self.cargo.backend or {},
-                self.backend or {}))
->>>>>>> 77e8b541
             runner.validate_backend_settings(backend_opts, log=log)
 
     def prevalidate(self, subst: Optional[SubstitutionNS] = None, root=False, backend=None):
@@ -433,7 +391,6 @@
             with task_stats.declare_subtask(self.name):
                 return backend_runner.build(self.cargo, log=log, rebuild=rebuild)
 
-<<<<<<< HEAD
     def run(
         self,
         backend: Optional[Dict] = None,
@@ -441,12 +398,6 @@
         is_outer_step: bool = False,
         parent_log: Optional[logging.Logger] = None,
     ) -> Dict[str, Any]:
-=======
-
-    def run(self, backend: Optional[Dict] = None, subst: Optional[Dict[str, Any]] = None,
-            is_outer_step: bool=False,
-            parent_log: Optional[logging.Logger] = None) -> Dict[str, Any]:
->>>>>>> 77e8b541
         """executes the step
 
         Args:
@@ -478,14 +429,9 @@
         # validate backend settings
         try:
             backend_opts = OmegaConf.merge(self.config.opts.backend, backend)
-<<<<<<< HEAD
             backend_opts = evaluate_and_substitute_object(
                 backend_opts, subst, recursion_level=-1, location=[self.fqname, "backend"]
             )
-=======
-            backend_opts = evaluate_and_substitute_object(backend_opts, subst,
-                                                          recursion_level=-1, location=[self.fqname, "backend"])
->>>>>>> 77e8b541
             if not is_outer_step and backend_opts.verbose:
                 opts_yaml = OmegaConf.to_yaml(backend_opts)
                 log_rich_payload(self.log, "current backend settings are", opts_yaml, syntax="yaml")
@@ -513,12 +459,7 @@
             # evaluate the skip attribute (it can be a formula and/or a {}-substititon)
             skip = self._skip
             if self._skip is None and subst is not None:
-<<<<<<< HEAD
                 skip = evaluate_and_substitute_object(self.skip, subst, location=[self.fqname, "skip"])
-=======
-                skip = evaluate_and_substitute_object(self.skip, subst,
-                                                      location=[self.fqname, "skip"])
->>>>>>> 77e8b541
                 if skip is UNSET:  # skip: =IFSET(recipe.foo) will return UNSET
                     skip = False
                 self.log.debug(f"dynamic skip attribute evaluation returns {skip}")
@@ -553,7 +494,6 @@
                 level = logging.WARNING if skip else logging.ERROR
                 if not exc.logged and not explicit_skip:
                     if type(exc) is SubstitutionErrorList:
-<<<<<<< HEAD
                         self.log_exception(
                             StepValidationError("unresolved {}-substitution(s) in inputs:", exc.nested),
                             severity=severity,
@@ -562,15 +502,6 @@
                         #     self.log.log(level, f"  {err}")
                     else:
                         self.log_exception(StepValidationError("error validating inputs:", exc), severity=severity)
-=======
-                        self.log_exception(StepValidationError(f"unresolved {{}}-substitution(s) in inputs:", exc.nested),
-                                           severity=severity)
-                        # for err in exc.errors:
-                        #     self.log.log(level, f"  {err}")
-                    else:
-                        self.log_exception(StepValidationError(f"error validating inputs:", exc),
-                                           severity=severity)
->>>>>>> 77e8b541
                     exc.logged = True
                 if not explicit_skip:
                     self.log_summary(level, "summary of inputs follows", color="WARNING", inputs=True)
@@ -728,19 +659,15 @@
                 if type(self.cargo) is Recipe:
                     self.cargo._run(params, subst, backend=backend)
                 elif type(self.cargo) is Cab:
-<<<<<<< HEAD
-                    cabstat = backend_runner.run(
-                        self.cargo, params=params, log=self.log, subst=subst, fqname=self.fqname
-                    )
-=======
                     if backend_runner.backend_name == "kube":
                         display.set_display_style("kube")
                     elif backend_runner.is_remote:
                         display.set_display_style("slurm")
                     else:
                         display.set_display_style("local")
-                    cabstat = backend_runner.run(self.cargo, params=params, log=self.log, subst=subst, fqname=self.fqname)
->>>>>>> 77e8b541
+                    cabstat = backend_runner.run(
+                        self.cargo, params=params, log=self.log, subst=subst, fqname=self.fqname
+                    )
                     # check for runstate
                     if cabstat.success is False:
                         raise StimelaCabRuntimeError(f"error running cab '{self.cargo.name}'", cabstat.errors)
@@ -791,16 +718,11 @@
                 self.log_summary(logging.DEBUG, "validated outputs", ignore_missing=True, outputs=True)
 
             # bomb out if an output was invalid
-<<<<<<< HEAD
             invalid = [
                 name
                 for name in self.invalid_params + self.unresolved_params
                 if name in self.cargo.outputs and self.cargo.outputs[name].required is not False
             ]
-=======
-            invalid = [name for name in self.invalid_params + self.unresolved_params
-                        if name in self.cargo.outputs and self.cargo.outputs[name].required is not False]
->>>>>>> 77e8b541
             if invalid:
                 if skip:
                     parent_log_warning(f"invalid outputs: {join_quote(invalid)}")
