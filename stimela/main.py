<<<<<<< HEAD
import logging
=======
import os
import logging
import glob
>>>>>>> baf2145a
import sys
import click
import datetime
import pathlib
import yaml
from dataclasses import dataclass
from omegaconf import OmegaConf
import stimela
from stimela import config, stimelogging

BASE = stimela.BASE
CAB = stimela.CAB
USER = stimela.USER
UID = stimela.UID
GID = stimela.GID
LOG_HOME = stimela.LOG_HOME
LOG_FILE = stimela.LOG_FILE
GLOBALS = stimela.GLOBALS
CAB_USERNAME = stimela.CAB_USERNAME

log = None


class RunExecGroup(click.Group):
    """ Makes the run and exec commands point to the same thing

    Args:
        click (_type_): _description_
    """
    def get_command(self, ctx, cmd_name):
        rv = click.Group.get_command(self, ctx, cmd_name)
        if rv is not None:
            return rv

        alias = "exec"
        if cmd_name == alias :  
            return click.Group.get_command(self, ctx, "run")
        ctx.fail("Uknown command or alias")

    def resolve_command(self, ctx, args):
        # always return the full command name
        _, cmd, args = super().resolve_command(ctx, args)
        return cmd.name, cmd, args


@click.group(cls=RunExecGroup)
@click.option('--backend', '-b', type=click.Choice(config.Backend._member_names_), 
                help="Backend to use (for containerization).")
@click.option('--config', '-c', 'config_files', metavar='FILE', multiple=True,
                help="Extra user-defined config file(s) to load.")
@click.option('--set', '-s', 'config_dotlist', metavar='SECTION.VAR=VALUE', multiple=True,
                help="Extra user-defined config settings to apply.")
@click.option('--no-sys-config', is_flag=True, 
                help="Do not load standard config files.")
@click.option('-I', '--include', metavar="DIR", multiple=True, 
                help="Add directory to _include paths. Can be given multiple times.")
@click.option('--clear-cache', is_flag=True, 
                help="Reset the configuration cache. First thing to try in case of strange configuration errors.")
@click.option('--verbose', '-v', is_flag=True, help='Be extra verbose in output.')
@click.version_option(str(stimela.__version__))
def cli(backend, config_files=[], config_dotlist=[], include=[], verbose=False, no_sys_config=False, clear_cache=False):
    global log
    log = stimela.logger(loglevel=logging.DEBUG if verbose else logging.INFO)
    log.info(f"starting")        # remove this eventually, but it's handy for timing things right now

    if verbose:
        log.debug("verbose output enabled")

    # use this logger for exceptions
    import scabha.exceptions
    scabha.exceptions.set_logger(log)

    # clear cache if requested
    from scabha import configuratt
    configuratt.CACHEDIR = os.path.expanduser("~/.cache/stimela-configs")
    if clear_cache:
        if os.path.isdir(configuratt.CACHEDIR):
            files = glob.glob(f"{configuratt.CACHEDIR}/*")
            log.info(f"clearing {len(files)} cached config(s) from cache")
        else:
            files = []
            log.info(f"no configs in cache")
        for filename in files:
            try:
                os.unlink(filename)
            except Exception as exc:
                log.error(f"failed to remove cached config {filename}: {exc}")
                sys.exit(1)

    # load config files
    stimela.CONFIG = config.load_config(extra_configs=config_files, extra_dotlist=config_dotlist, include_paths=include,
                                        verbose=verbose, use_sys_config=not no_sys_config)
    if stimela.CONFIG is None:
        log.error("failed to load configuration, exiting")
        sys.exit(1)

    if config.CONFIG_LOADED:
        log.info(f"loaded config from {config.CONFIG_LOADED}") 

    # enable logfiles and such
    if stimela.CONFIG.opts.log.enable:
        if verbose:
            stimela.CONFIG.opts.log.level = "DEBUG"
        # setup file logging
        subst = OmegaConf.create(dict(
                    info=OmegaConf.create(dict(fqname='stimela')), 
                    config=stimela.CONFIG))
        stimelogging.update_file_logger(log, stimela.CONFIG.opts.log, nesting=-1, subst=subst)

    # set backend module
    global BACKEND 
    if backend:
        stimela.CONFIG.opts.backend = backend
    BACKEND = getattr(stimela.backends, stimela.CONFIG.opts.backend.name)
    log.info(f"backend is {stimela.CONFIG.opts.backend.name}")

    # report dependencies
    for filename, attrs in config.CONFIG_DEPS.items():
        attrs_str = [f"mtime: {datetime.datetime.fromtimestamp(value).strftime('%c')}" 
                        if attr == "mtime" else f"{attr}: {value}"
                        for attr, value in attrs.items()]
        log.debug(f"config dependency {filename}, {', '.join(attrs_str)}")

    # dump dependencies
    filename = os.path.join(stimelogging.LOG_DIR, "stimela.config.deps")
    OmegaConf.save(config.CONFIG_DEPS, filename)
    log.info(f"saved config dependencies to {filename}")


# import commands
from stimela.commands import run, images, build, push, save_config, help

## the ones not listed above haven't been converted to click yet. They are:
# cabs, clean, containers, kill, ps, pull<|MERGE_RESOLUTION|>--- conflicted
+++ resolved
@@ -1,10 +1,6 @@
-<<<<<<< HEAD
-import logging
-=======
 import os
 import logging
 import glob
->>>>>>> baf2145a
 import sys
 import click
 import datetime
