--- conflicted
+++ resolved
@@ -7,15 +7,12 @@
 
 import stimela
 from stimela import backends, config, stimelogging
-<<<<<<< HEAD
 from stimela.commands.build import build
 from stimela.commands.cleanup import cleanup
 from stimela.commands.doc import doc
 from stimela.commands.run import run
 from stimela.commands.save_config import config as save_config
-=======
 from stimela.display.display import display
->>>>>>> f32c0671
 
 UID = stimela.UID
 GID = stimela.GID
