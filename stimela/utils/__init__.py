<<<<<<< HEAD
from .xrun_asyncio import xrun
=======
import os
import sys
import json
import yaml
import time
import tempfile
import inspect
import warnings
import re
import math
import codecs

from stimela.exceptions import StimelaCabRuntimeError, StimelaProcessRuntimeError



# CPUS = 1

from .xrun_asyncio import xrun


## pretty sure the rest of this can be deprecated, it's a stimela1 baggage

# def assign(key, value):
#     frame = inspect.currentframe().f_back
#     frame.f_globals[key] = value


# def readJson(conf):
#     with open(conf, "r") as _std:
#         jdict = yaml.safe_load(_std)
#         return jdict


# def writeJson(config, dictionary):
#     with codecs.open(config, 'w', 'utf8') as std:
#         std.write(json.dumps(dictionary, ensure_ascii=False))


# def get_Dockerfile_base_image(image):

#     if os.path.isfile(image):
#         dockerfile = image
#     else:
#         dockerfile = "{:s}/Dockerfile".format(image)

#     with open(dockerfile, "r") as std:
#         _from = ""
#         for line in std.readlines():
#             if line.startswith("FROM"):
#                 _from = line

#     return _from


# def change_Dockerfile_base_image(path, _from, label, destdir="."):
#     if os.path.isfile(path):
#         dockerfile = path
#         dirname = os.path.dirname(path)
#     else:
#         dockerfile = "{:s}/Dockerfile".format(path)
#         dirname = path

#     with open(dockerfile, "r") as std:
#         lines = std.readlines()
#         for line in lines:
#             if line.startswith("FROM"):
#                 lines.remove(line)

#     temp_dir = tempfile.mkdtemp(
#         prefix="tmp-stimela-{:s}-".format(label), dir=destdir)
#     xrun(
#         "cp", ["-r", "{:s}/Dockerfile {:s}/src".format(dirname, dirname), temp_dir])

#     dockerfile = "{:s}/Dockerfile".format(temp_dir)

#     with open(dockerfile, "w") as std:
#         std.write("{:s}\n".format(_from))

#         for line in lines:
#             std.write(line)

#     return temp_dir, dockerfile


# def get_base_images(logfile, index=1):

#     with opEn(logfile, "r") as std:
#         string = std.read()

#     separator = "[================================DONE==========================]"

#     log = string.split(separator)[index-1]

#     images = []

#     for line in log.split("\n"):
#         if line.find("<=BASE_IMAGE=>") > 0:
#             tmp = line.split("<=BASE_IMAGE=>")[-1]
#             image, base = tmp.split("=")
#             images.append((image.strip(), base))

#     return images


# def icasa(taskname, mult=None, clearstart=False, loadthese=[], **kw0):
#     """ 
#       runs a CASA task given a list of options.
#       A given task can be run multiple times with a different options, 
#       in this case the options must be parsed as a list/tuple of dictionaries via mult, e.g 
#       icasa('exportfits',mult=[{'imagename':'img1.image','fitsimage':'image1.fits},{'imagename':'img2.image','fitsimage':'image2.fits}]). 
#       Options you want be common between the multiple commands should be specified as key word args.
#     """

#     # create temp directory from which to run casapy
#     td = tempfile.mkdtemp(dir='.')
#     # we want get back to the working directory once casapy is launched
#     cdir = os.path.realpath('.')

#     # load modules in loadthese
#     _load = ""
#     if "os" not in loadthese or "import os" not in loadthese:
#         loadthese.append("os")

#     if loadthese:
#         exclude = filter(lambda line: line.startswith("import")
#                          or line.startswith("from"), loadthese)
#         for line in loadthese:
#             if line not in exclude:
#                 line = "import %s" % line
#             _load += "%s\n" % line

#     if mult:
#         if isinstance(mult, (tuple, list)):
#             for opts in mult:
#                 opts.update(kw0)
#         else:
#             mult.upadte(kw0)
#             mult = [mult]
#     else:
#         mult = [kw0]

#     run_cmd = """ """
#     for kw in mult:
#         task_cmds = []
#         for key, val in kw.items():
#             if isinstance(val, (str, unicode)):
#                 val = '"%s"' % val
#             task_cmds .append('%s=%s' % (key, val))

#         task_cmds = ", ".join(task_cmds)
#         run_cmd += """ 
# %s
# os.chdir('%s')
# %s
# %s(%s)
# """ % (_load, cdir, "clearstart()" if clearstart else "", taskname, task_cmds)

#     tf = tempfile.NamedTemporaryFile(suffix='.py')
#     tf.write(run_cmd)
#     tf.flush()
#     t0 = time.time()
#     # all logging information will be in the pyxis log files
#     print("Running {}".format(run_cmd))
#     xrun("cd", [td, "&& casa --nologger --log2term --nologfile -c", tf.name])

#     # log taskname.last
#     task_last = '%s.last' % taskname
#     if os.path.exists(task_last):
#         with opEn(task_last, 'r') as last:
#             print('%s.last is: \n %s' % (taskname, last.read()))

#     # remove temp directory. This also gets rid of the casa log files; so long suckers!
#     xrun("rm", ["-fr ", td, task_last])
#     tf.close()


# def stack_fits(fitslist, outname, axis=0, ctype=None, keep_old=False, fits=False):
#     """ Stack a list of fits files along a given axiis.

#        fitslist: list of fits file to combine
#        outname: output file name
#        axis: axis along which to combine the files
#        fits: If True will axis FITS ordering axes
#        ctype: Axis label in the fits header (if given, axis will be ignored)
#        keep_old: Keep component files after combining?
#     """
#     import numpy
#     try:
#         import pyfits
#     except ImportError:
#         warnings.warn(
#             "Could not find pyfits on this system. FITS files will not be stacked")
#         sys.exit(0)

#     hdu = pyfits.open(fitslist[0])[0]
#     hdr = hdu.header
#     naxis = hdr['NAXIS']

#     # find axis via CTYPE key
#     if ctype is not None:
#         for i in range(1, naxis+1):
#             if hdr['CTYPE%d' % i].lower().startswith(ctype.lower()):
#                 axis = naxis - i  # fits to numpy convention
#     elif fits:
#         axis = naxis - axis

#     fits_ind = abs(axis-naxis)
#     crval = hdr['CRVAL%d' % fits_ind]

#     imslice = [slice(None)]*naxis
#     _sorted = sorted([pyfits.open(fits) for fits in fitslist],
#                      key=lambda a: a[0].header['CRVAL%d' % (naxis-axis)])

#     # define structure of new FITS file
#     nn = [hd[0].header['NAXIS%d' % (naxis-axis)] for hd in _sorted]
#     shape = list(hdu.data.shape)
#     shape[axis] = sum(nn)
#     data = numpy.zeros(shape, dtype=float)

#     for i, hdu0 in enumerate(_sorted):
#         h = hdu0[0].header
#         d = hdu0[0].data
#         imslice[axis] = range(sum(nn[:i]), sum(nn[:i+1]))
#         data[imslice] = d
#         if crval > h['CRVAL%d' % fits_ind]:
#             crval = h['CRVAL%d' % fits_ind]

#     # update header
#     hdr['CRVAL%d' % fits_ind] = crval
#     hdr['CRPIX%d' % fits_ind] = 1

#     pyfits.writeto(outname, data, hdr, clobber=True)
#     print("Successfully stacked images. Output image is %s" % outname)

#     # remove old files
#     if not keep_old:
#         for fits in fitslist:
#             os.system('rm -f %s' % fits)


# def substitute_globals(string, globs=None):
#     sub = set(re.findall('\{(.*?)\}', string))
#     globs = globs or inspect.currentframe().f_back.f_globals
#     if sub:
#         for item in map(str, sub):
#             string = string.replace("${%s}" % item, globs[item])
#         return string
#     else:
#         return False


# def get_imslice(ndim):
#     imslice = []
#     for i in xrange(ndim):
#         if i < ndim-2:
#             imslice.append(0)
#         else:
#             imslice.append(slice(None))

#     return imslice


# def addcol(msname, colname=None, shape=None,
#            data_desc_type='array', valuetype=None, init_with=0, **kw):
#     """ add column to MS 
#         msanme : MS to add colmn to
#         colname : column name
#         shape : shape
#         valuetype : data type 
#         data_desc_type : 'scalar' for scalar elements and array for 'array' elements
#         init_with : value to initialise the column with 
#     """
#     import numpy
#     import pyrap.tables
#     tab = pyrap.tables.table(msname, readonly=False)

#     try:
#         tab.getcol(colname)
#         print('Column already exists')

#     except RuntimeError:
#         print('Attempting to add %s column to %s' % (colname, msname))

#         from pyrap.tables import maketabdesc
#         valuetype = valuetype or 'complex'

#         if shape is None:
#             dshape = list(tab.getcol('DATA').shape)
#             shape = dshape[1:]

#         if data_desc_type == 'array':
#             from pyrap.tables import makearrcoldesc
#             # God forbid this (or the TIME) column doesn't exist
#             coldmi = tab.getdminfo('DATA')
#             coldmi['NAME'] = colname.lower()
#             tab.addcols(maketabdesc(makearrcoldesc(
#                 colname, init_with, shape=shape, valuetype=valuetype)), coldmi)

#         elif data_desc_type == 'scalar':
#             from pyrap.tables import makescacoldesc
#             coldmi = tab.getdminfo('TIME')
#             coldmi['NAME'] = colname.lower()
#             tab.addcols(maketabdesc(makescacoldesc(
#                 colname, init_with, valuetype=valuetype)), coldmi)

#         print('Column added successfuly.')

#         if init_with:
#             nrows = dshape[0]

#             rowchunk = nrows//10 if nrows > 1000 else nrows
#             for row0 in range(0, nrows, rowchunk):
#                 nr = min(rowchunk, nrows-row0)
#                 dshape[0] = nr
#                 tab.putcol(colname, numpy.ones(
#                     dshape, dtype=valuetype)*init_with, row0, nr)

#     tab.close()


# def sumcols(msname, col1=None, col2=None, outcol=None, cols=None, suntract=False):
#     """ add col1 to col2, or sum columns in 'cols' list.
#         If subtract, subtract col2 from col1
#     """
#     from pyrap.tables import table

#     tab = table(msname, readonly=False)
#     if cols:
#         data = 0
#         for col in cols:
#             data += tab.getcol(col)
#     else:
#         if subtract:
#             data = tab.getcol(col1) - tab.getcol(col2)
#         else:
#             data = tab.getcol(col1) + tab.getcol(col2)

#     rowchunk = nrows//10 if nrows > 1000 else nrows
#     for row0 in range(0, nrows, rowchunk):
#         nr = min(rowchunk, nrows-row0)
#         tab.putcol(outcol, data[row0:row0+nr], row0, nr)

#     tab.close()


# def copycol(msname, fromcol, tocol):
#     from pyrap.tables import table

#     tab = table(msname, readonly=False)
#     data = tab.getcol(fromcol)
#     if tocol not in tab.colnames():
#         addcol(msname, tocol)

#     nrows = tab.nrows()
#     rowchunk = nrows//10 if nrows > 5000 else nrows
#     for row0 in range(0, nrows, rowchunk):
#         nr = min(rowchunk, nrows-row0)
#         tab.putcol(tocol, data[row0:row0+nr], row0, nr)

#     tab.close()


# def cab_dict_update(dictionary, key=None, value=None, options=None):
#     if options is None:
#         options = {key: value}
#     for key, value in options.items():
#         dictionary[key] = dictionary.pop(key, None) or value
#     return dictionary


# def compute_vis_noise(msname, sefd, spw_id=0):
#     """Computes nominal per-visibility noise"""
#     from pyrap.tables import table

#     tab = table(msname)
#     spwtab = table(msname + "/SPECTRAL_WINDOW")

#     freq0 = spwtab.getcol("CHAN_FREQ")[spw_id, 0]
#     wavelength = 300e+6/freq0
#     bw = spwtab.getcol("CHAN_WIDTH")[spw_id, 0]
#     dt = tab.getcol("EXPOSURE", 0, 1)[0]
#     dtf = (tab.getcol("TIME", tab.nrows()-1, 1)-tab.getcol("TIME", 0, 1))[0]

#     # close tables properly, else the calls below will hang waiting for a lock...
#     tab.close()
#     spwtab.close()

#     print(">>> %s freq %.2f MHz (lambda=%.2fm), bandwidth %.2g kHz, %.2fs integrations, %.2fh synthesis" % (
#         msname, freq0*1e-6, wavelength, bw*1e-3, dt, dtf/3600))
#     noise = sefd/math.sqrt(abs(2*bw*dt))
#     print(">>> SEFD of %.2f Jy gives per-visibility noise of %.2f mJy" %
#           (sefd, noise*1000))

#     return noise
>>>>>>> baf2145a
<|MERGE_RESOLUTION|>--- conflicted
+++ resolved
@@ -1,6 +1,3 @@
-<<<<<<< HEAD
-from .xrun_asyncio import xrun
-=======
 import os
 import sys
 import json
@@ -15,385 +12,4 @@
 
 from stimela.exceptions import StimelaCabRuntimeError, StimelaProcessRuntimeError
 
-
-
-# CPUS = 1
-
-from .xrun_asyncio import xrun
-
-
-## pretty sure the rest of this can be deprecated, it's a stimela1 baggage
-
-# def assign(key, value):
-#     frame = inspect.currentframe().f_back
-#     frame.f_globals[key] = value
-
-
-# def readJson(conf):
-#     with open(conf, "r") as _std:
-#         jdict = yaml.safe_load(_std)
-#         return jdict
-
-
-# def writeJson(config, dictionary):
-#     with codecs.open(config, 'w', 'utf8') as std:
-#         std.write(json.dumps(dictionary, ensure_ascii=False))
-
-
-# def get_Dockerfile_base_image(image):
-
-#     if os.path.isfile(image):
-#         dockerfile = image
-#     else:
-#         dockerfile = "{:s}/Dockerfile".format(image)
-
-#     with open(dockerfile, "r") as std:
-#         _from = ""
-#         for line in std.readlines():
-#             if line.startswith("FROM"):
-#                 _from = line
-
-#     return _from
-
-
-# def change_Dockerfile_base_image(path, _from, label, destdir="."):
-#     if os.path.isfile(path):
-#         dockerfile = path
-#         dirname = os.path.dirname(path)
-#     else:
-#         dockerfile = "{:s}/Dockerfile".format(path)
-#         dirname = path
-
-#     with open(dockerfile, "r") as std:
-#         lines = std.readlines()
-#         for line in lines:
-#             if line.startswith("FROM"):
-#                 lines.remove(line)
-
-#     temp_dir = tempfile.mkdtemp(
-#         prefix="tmp-stimela-{:s}-".format(label), dir=destdir)
-#     xrun(
-#         "cp", ["-r", "{:s}/Dockerfile {:s}/src".format(dirname, dirname), temp_dir])
-
-#     dockerfile = "{:s}/Dockerfile".format(temp_dir)
-
-#     with open(dockerfile, "w") as std:
-#         std.write("{:s}\n".format(_from))
-
-#         for line in lines:
-#             std.write(line)
-
-#     return temp_dir, dockerfile
-
-
-# def get_base_images(logfile, index=1):
-
-#     with opEn(logfile, "r") as std:
-#         string = std.read()
-
-#     separator = "[================================DONE==========================]"
-
-#     log = string.split(separator)[index-1]
-
-#     images = []
-
-#     for line in log.split("\n"):
-#         if line.find("<=BASE_IMAGE=>") > 0:
-#             tmp = line.split("<=BASE_IMAGE=>")[-1]
-#             image, base = tmp.split("=")
-#             images.append((image.strip(), base))
-
-#     return images
-
-
-# def icasa(taskname, mult=None, clearstart=False, loadthese=[], **kw0):
-#     """ 
-#       runs a CASA task given a list of options.
-#       A given task can be run multiple times with a different options, 
-#       in this case the options must be parsed as a list/tuple of dictionaries via mult, e.g 
-#       icasa('exportfits',mult=[{'imagename':'img1.image','fitsimage':'image1.fits},{'imagename':'img2.image','fitsimage':'image2.fits}]). 
-#       Options you want be common between the multiple commands should be specified as key word args.
-#     """
-
-#     # create temp directory from which to run casapy
-#     td = tempfile.mkdtemp(dir='.')
-#     # we want get back to the working directory once casapy is launched
-#     cdir = os.path.realpath('.')
-
-#     # load modules in loadthese
-#     _load = ""
-#     if "os" not in loadthese or "import os" not in loadthese:
-#         loadthese.append("os")
-
-#     if loadthese:
-#         exclude = filter(lambda line: line.startswith("import")
-#                          or line.startswith("from"), loadthese)
-#         for line in loadthese:
-#             if line not in exclude:
-#                 line = "import %s" % line
-#             _load += "%s\n" % line
-
-#     if mult:
-#         if isinstance(mult, (tuple, list)):
-#             for opts in mult:
-#                 opts.update(kw0)
-#         else:
-#             mult.upadte(kw0)
-#             mult = [mult]
-#     else:
-#         mult = [kw0]
-
-#     run_cmd = """ """
-#     for kw in mult:
-#         task_cmds = []
-#         for key, val in kw.items():
-#             if isinstance(val, (str, unicode)):
-#                 val = '"%s"' % val
-#             task_cmds .append('%s=%s' % (key, val))
-
-#         task_cmds = ", ".join(task_cmds)
-#         run_cmd += """ 
-# %s
-# os.chdir('%s')
-# %s
-# %s(%s)
-# """ % (_load, cdir, "clearstart()" if clearstart else "", taskname, task_cmds)
-
-#     tf = tempfile.NamedTemporaryFile(suffix='.py')
-#     tf.write(run_cmd)
-#     tf.flush()
-#     t0 = time.time()
-#     # all logging information will be in the pyxis log files
-#     print("Running {}".format(run_cmd))
-#     xrun("cd", [td, "&& casa --nologger --log2term --nologfile -c", tf.name])
-
-#     # log taskname.last
-#     task_last = '%s.last' % taskname
-#     if os.path.exists(task_last):
-#         with opEn(task_last, 'r') as last:
-#             print('%s.last is: \n %s' % (taskname, last.read()))
-
-#     # remove temp directory. This also gets rid of the casa log files; so long suckers!
-#     xrun("rm", ["-fr ", td, task_last])
-#     tf.close()
-
-
-# def stack_fits(fitslist, outname, axis=0, ctype=None, keep_old=False, fits=False):
-#     """ Stack a list of fits files along a given axiis.
-
-#        fitslist: list of fits file to combine
-#        outname: output file name
-#        axis: axis along which to combine the files
-#        fits: If True will axis FITS ordering axes
-#        ctype: Axis label in the fits header (if given, axis will be ignored)
-#        keep_old: Keep component files after combining?
-#     """
-#     import numpy
-#     try:
-#         import pyfits
-#     except ImportError:
-#         warnings.warn(
-#             "Could not find pyfits on this system. FITS files will not be stacked")
-#         sys.exit(0)
-
-#     hdu = pyfits.open(fitslist[0])[0]
-#     hdr = hdu.header
-#     naxis = hdr['NAXIS']
-
-#     # find axis via CTYPE key
-#     if ctype is not None:
-#         for i in range(1, naxis+1):
-#             if hdr['CTYPE%d' % i].lower().startswith(ctype.lower()):
-#                 axis = naxis - i  # fits to numpy convention
-#     elif fits:
-#         axis = naxis - axis
-
-#     fits_ind = abs(axis-naxis)
-#     crval = hdr['CRVAL%d' % fits_ind]
-
-#     imslice = [slice(None)]*naxis
-#     _sorted = sorted([pyfits.open(fits) for fits in fitslist],
-#                      key=lambda a: a[0].header['CRVAL%d' % (naxis-axis)])
-
-#     # define structure of new FITS file
-#     nn = [hd[0].header['NAXIS%d' % (naxis-axis)] for hd in _sorted]
-#     shape = list(hdu.data.shape)
-#     shape[axis] = sum(nn)
-#     data = numpy.zeros(shape, dtype=float)
-
-#     for i, hdu0 in enumerate(_sorted):
-#         h = hdu0[0].header
-#         d = hdu0[0].data
-#         imslice[axis] = range(sum(nn[:i]), sum(nn[:i+1]))
-#         data[imslice] = d
-#         if crval > h['CRVAL%d' % fits_ind]:
-#             crval = h['CRVAL%d' % fits_ind]
-
-#     # update header
-#     hdr['CRVAL%d' % fits_ind] = crval
-#     hdr['CRPIX%d' % fits_ind] = 1
-
-#     pyfits.writeto(outname, data, hdr, clobber=True)
-#     print("Successfully stacked images. Output image is %s" % outname)
-
-#     # remove old files
-#     if not keep_old:
-#         for fits in fitslist:
-#             os.system('rm -f %s' % fits)
-
-
-# def substitute_globals(string, globs=None):
-#     sub = set(re.findall('\{(.*?)\}', string))
-#     globs = globs or inspect.currentframe().f_back.f_globals
-#     if sub:
-#         for item in map(str, sub):
-#             string = string.replace("${%s}" % item, globs[item])
-#         return string
-#     else:
-#         return False
-
-
-# def get_imslice(ndim):
-#     imslice = []
-#     for i in xrange(ndim):
-#         if i < ndim-2:
-#             imslice.append(0)
-#         else:
-#             imslice.append(slice(None))
-
-#     return imslice
-
-
-# def addcol(msname, colname=None, shape=None,
-#            data_desc_type='array', valuetype=None, init_with=0, **kw):
-#     """ add column to MS 
-#         msanme : MS to add colmn to
-#         colname : column name
-#         shape : shape
-#         valuetype : data type 
-#         data_desc_type : 'scalar' for scalar elements and array for 'array' elements
-#         init_with : value to initialise the column with 
-#     """
-#     import numpy
-#     import pyrap.tables
-#     tab = pyrap.tables.table(msname, readonly=False)
-
-#     try:
-#         tab.getcol(colname)
-#         print('Column already exists')
-
-#     except RuntimeError:
-#         print('Attempting to add %s column to %s' % (colname, msname))
-
-#         from pyrap.tables import maketabdesc
-#         valuetype = valuetype or 'complex'
-
-#         if shape is None:
-#             dshape = list(tab.getcol('DATA').shape)
-#             shape = dshape[1:]
-
-#         if data_desc_type == 'array':
-#             from pyrap.tables import makearrcoldesc
-#             # God forbid this (or the TIME) column doesn't exist
-#             coldmi = tab.getdminfo('DATA')
-#             coldmi['NAME'] = colname.lower()
-#             tab.addcols(maketabdesc(makearrcoldesc(
-#                 colname, init_with, shape=shape, valuetype=valuetype)), coldmi)
-
-#         elif data_desc_type == 'scalar':
-#             from pyrap.tables import makescacoldesc
-#             coldmi = tab.getdminfo('TIME')
-#             coldmi['NAME'] = colname.lower()
-#             tab.addcols(maketabdesc(makescacoldesc(
-#                 colname, init_with, valuetype=valuetype)), coldmi)
-
-#         print('Column added successfuly.')
-
-#         if init_with:
-#             nrows = dshape[0]
-
-#             rowchunk = nrows//10 if nrows > 1000 else nrows
-#             for row0 in range(0, nrows, rowchunk):
-#                 nr = min(rowchunk, nrows-row0)
-#                 dshape[0] = nr
-#                 tab.putcol(colname, numpy.ones(
-#                     dshape, dtype=valuetype)*init_with, row0, nr)
-
-#     tab.close()
-
-
-# def sumcols(msname, col1=None, col2=None, outcol=None, cols=None, suntract=False):
-#     """ add col1 to col2, or sum columns in 'cols' list.
-#         If subtract, subtract col2 from col1
-#     """
-#     from pyrap.tables import table
-
-#     tab = table(msname, readonly=False)
-#     if cols:
-#         data = 0
-#         for col in cols:
-#             data += tab.getcol(col)
-#     else:
-#         if subtract:
-#             data = tab.getcol(col1) - tab.getcol(col2)
-#         else:
-#             data = tab.getcol(col1) + tab.getcol(col2)
-
-#     rowchunk = nrows//10 if nrows > 1000 else nrows
-#     for row0 in range(0, nrows, rowchunk):
-#         nr = min(rowchunk, nrows-row0)
-#         tab.putcol(outcol, data[row0:row0+nr], row0, nr)
-
-#     tab.close()
-
-
-# def copycol(msname, fromcol, tocol):
-#     from pyrap.tables import table
-
-#     tab = table(msname, readonly=False)
-#     data = tab.getcol(fromcol)
-#     if tocol not in tab.colnames():
-#         addcol(msname, tocol)
-
-#     nrows = tab.nrows()
-#     rowchunk = nrows//10 if nrows > 5000 else nrows
-#     for row0 in range(0, nrows, rowchunk):
-#         nr = min(rowchunk, nrows-row0)
-#         tab.putcol(tocol, data[row0:row0+nr], row0, nr)
-
-#     tab.close()
-
-
-# def cab_dict_update(dictionary, key=None, value=None, options=None):
-#     if options is None:
-#         options = {key: value}
-#     for key, value in options.items():
-#         dictionary[key] = dictionary.pop(key, None) or value
-#     return dictionary
-
-
-# def compute_vis_noise(msname, sefd, spw_id=0):
-#     """Computes nominal per-visibility noise"""
-#     from pyrap.tables import table
-
-#     tab = table(msname)
-#     spwtab = table(msname + "/SPECTRAL_WINDOW")
-
-#     freq0 = spwtab.getcol("CHAN_FREQ")[spw_id, 0]
-#     wavelength = 300e+6/freq0
-#     bw = spwtab.getcol("CHAN_WIDTH")[spw_id, 0]
-#     dt = tab.getcol("EXPOSURE", 0, 1)[0]
-#     dtf = (tab.getcol("TIME", tab.nrows()-1, 1)-tab.getcol("TIME", 0, 1))[0]
-
-#     # close tables properly, else the calls below will hang waiting for a lock...
-#     tab.close()
-#     spwtab.close()
-
-#     print(">>> %s freq %.2f MHz (lambda=%.2fm), bandwidth %.2g kHz, %.2fs integrations, %.2fh synthesis" % (
-#         msname, freq0*1e-6, wavelength, bw*1e-3, dt, dtf/3600))
-#     noise = sefd/math.sqrt(abs(2*bw*dt))
-#     print(">>> SEFD of %.2f Jy gives per-visibility noise of %.2f mJy" %
-#           (sefd, noise*1000))
-
-#     return noise
->>>>>>> baf2145a
+from .xrun_asyncio import xrun