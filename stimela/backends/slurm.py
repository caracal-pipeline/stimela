--- conflicted
+++ resolved
@@ -15,33 +15,22 @@
 
 @dataclass
 class SlurmOptions(object):
-<<<<<<< HEAD
-    enable: bool = False  # enables passing off jobs to slurm via srun
-    srun_path: Optional[str] = None  # path to srun executable
-    srun_opts: Dict[str, str] = (
-        EmptyDictDefault()
-    )  # extra options passed to srun. "--" prepended, and "_" replaced by "-"
-    srun_opts_build: Optional[Dict[str, str]] = (
-        None  # extra options passed to srun for build commands. If None, use srun_opts
-    )
-    build_local: bool = True  # if True, images will be built locally (i.e. on the head node) even when slurm is enabled
-=======
-    enable: bool = False                            # enables passing off jobs to slurm via srun
-    srun_path: Optional[str] = None                 # path to srun executable
-    srun_opts: Dict[str, str] = EmptyDictDefault()  # extra options passed to srun. "--" prepended, and "_" replaced by "-"
-    srun_opts_build: Optional[Dict[str, str]] = None  # extra options passed to srun for build commands. If None, use srun_opts
-    build_local: bool = True                        # if True, images will be built locally (i.e. on the head node) even when slurm is enabled
->>>>>>> 77e8b541
+    # enables passing off jobs to slurm via srun
+    enable: bool = False
+    # path to srun executable
+    srun_path: Optional[str] = None
+    # extra options passed to srun. "--" prepended, and "_" replaced by "-"
+    srun_opts: Dict[str, str] = EmptyDictDefault()
+    # extra options passed to srun for build commands. If None, use srun_opts
+    srun_opts_build: Optional[Dict[str, str]] = None
+    # if True, images will be built locally (i.e. on the head node) even when slurm is enabled
+    build_local: bool = True
 
     # ## disabling this for now
     # # these will be checked for
     # required_mem_opts: Optional[List[str]] = ListDefault("mem", "mem-per-cpu", "mem-per-gpu")
     # # this will be applied if the required above are missing
     # default_mem_opt: str = "8GB"
-<<<<<<< HEAD
-=======
-
->>>>>>> 77e8b541
 
     def get_executable(self):
         global _default_srun_path
@@ -58,7 +47,6 @@
                 raise BackendError(f"slurm.srun_path '{self.srun}' is not an executable")
             return self.srun
 
-<<<<<<< HEAD
     def _wrap(
         self,
         srun_opts: Dict[str, Any],
@@ -67,10 +55,6 @@
         ephem_binds: Dict[str, str] = {},
         fqname: Optional[str] = None,
     ) -> List[str]:
-=======
-    def _wrap(self, srun_opts: Dict[str, Any], args: List[str],  log_args: List[str],
-                ephem_binds: Dict[str, str] = {}, fqname: Optional[str]=None) -> List[str]:
->>>>>>> 77e8b541
         output_args = [self.get_executable()]
 
         # reverse fqname to make job name (more informative that way)
@@ -90,7 +74,6 @@
 
         return output_args + args, output_args + log_args
 
-<<<<<<< HEAD
     def wrap_run_command(
         self,
         args: List[str],
@@ -99,17 +82,12 @@
         fqname: Optional[str] = None,
         log: Optional[logging.Logger] = None,
     ) -> List[str]:
-=======
-    def wrap_run_command(self, args: List[str], log_args: List[str],
-                            ephem_binds: Dict[str, str] = {}, fqname: Optional[str]=None, log: Optional[logging.Logger]=None) -> List[str]:
->>>>>>> 77e8b541
         return self._wrap(self.srun_opts, args, log_args, ephem_binds=ephem_binds, fqname=fqname)
 
     def wrap_build_command(
         self, args: List[str], fqname: Optional[str] = None, log: Optional[logging.Logger] = None
     ) -> List[str]:
         if self.build_local:
-<<<<<<< HEAD
             return args
         return self._wrap(
             self.srun_opts_build if self.srun_opts_build is not None else self.srun_opts,
@@ -117,11 +95,6 @@
             log_args=args,
             fqname=fqname,
         )
-=======
-            return args, args
-        return self._wrap(self.srun_opts_build if self.srun_opts_build is not None else self.srun_opts, args,
-                          log_args=args, fqname=fqname)
->>>>>>> 77e8b541
 
     def validate(self, log: logging.Logger):
         pass
