--- conflicted
+++ resolved
@@ -5,12 +5,8 @@
 from collections import OrderedDict
 from contextlib import redirect_stderr, redirect_stdout
 
-<<<<<<< HEAD
-from scabha.cargo import Cab, Parameter
-=======
 from stimela.kitchen.cab import Cab
 from stimela import logger
->>>>>>> baf2145a
 from stimela.utils.xrun_asyncio import xrun, dispatch_to_log
 from stimela.exceptions import StimelaCabRuntimeError
 from stimela.schedulers.slurm import SlurmBatch
